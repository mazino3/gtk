/* 
 * GTK - The GIMP Toolkit
 * Copyright (C) 1999  Red Hat, Inc.
 * Copyright (C) 2002  Anders Carlsson <andersca@gnu.org>
 * Copyright (C) 2003  Matthias Clasen <mclasen@redhat.com>
 * Copyright (C) 2005  Carlos Garnacho Parro <carlosg@gnome.org>
 *
 * All rights reserved.
 *
 * This library is free software; you can redistribute it and/or
 * modify it under the terms of the GNU Lesser General Public
 * License as published by the Free Software Foundation; either
 * version 2 of the License, or (at your option) any later version.
 *
 * This library is distributed in the hope that it will be useful,
 * but WITHOUT ANY WARRANTY; without even the implied warranty of
 * MERCHANTABILITY or FITNESS FOR A PARTICULAR PURPOSE.  See the GNU
 * Lesser General Public License for more details.
 *
 * You should have received a copy of the GNU Lesser General Public
 * License along with this library; if not, write to the
 * Free Software Foundation, Inc., 59 Temple Place - Suite 330,
 * Boston, MA 02111-1307, USA.
 */

#include "config.h"

#include <atk/atk.h>

#include "gtkassistant.h"

#include "gtkaccessible.h"
#include "gtkbutton.h"
#include "gtkhbox.h"
#include "gtkhbbox.h"
#include "gtkimage.h"
#include "gtklabel.h"
#include "gtksizegroup.h"
#include "gtkstock.h"

#include "gtkintl.h"
#include "gtkprivate.h"
#include "gtkbuildable.h"

#include "gtkalias.h"

#define GTK_ASSISTANT_GET_PRIVATE(o) (G_TYPE_INSTANCE_GET_PRIVATE ((o), GTK_TYPE_ASSISTANT, GtkAssistantPrivate))

#define HEADER_SPACING GTK_SIZE_ONE_TWELFTH_EM(12)
#define ACTION_AREA_SPACING GTK_SIZE_ONE_TWELFTH_EM(12)

typedef struct _GtkAssistantPage GtkAssistantPage;

struct _GtkAssistantPage
{
  GtkWidget *page;
  GtkAssistantPageType type;
  gboolean   complete;

  GtkWidget *title;
  GdkPixbuf *header_image;
  GdkPixbuf *sidebar_image;
};

struct _GtkAssistantPrivate
{
  GtkWidget *header_image;
  GtkWidget *sidebar_image;

  GtkWidget *action_area;

  GList     *pages;

  GtkAssistantPage *current_page;

  GSList    *visited_pages;

  GtkSizeGroup *size_group;

  GtkAssistantPageFunc forward_function;
  gpointer forward_function_data;
  GDestroyNotify forward_data_destroy;
};

static void     gtk_assistant_class_init         (GtkAssistantClass *class);
static void     gtk_assistant_init               (GtkAssistant      *assistant);
static void     gtk_assistant_destroy            (GtkObject         *object);
static void     gtk_assistant_style_set          (GtkWidget         *widget,
						  GtkStyle          *old_style);
static void     gtk_assistant_size_request       (GtkWidget         *widget,
						  GtkRequisition    *requisition);
static void     gtk_assistant_size_allocate      (GtkWidget         *widget,
						  GtkAllocation     *allocation);
static void     gtk_assistant_map                (GtkWidget         *widget);
static void     gtk_assistant_unmap              (GtkWidget         *widget);
static gboolean gtk_assistant_delete_event       (GtkWidget         *widget,
						  GdkEventAny       *event);
static gboolean gtk_assistant_expose             (GtkWidget         *widget,
						  GdkEventExpose    *event);
static gboolean gtk_assistant_focus              (GtkWidget         *widget,
						  GtkDirectionType   direction);
static void     gtk_assistant_add                (GtkContainer      *container,
						  GtkWidget         *page);
static void     gtk_assistant_remove             (GtkContainer      *container,
						  GtkWidget         *page);
static void     gtk_assistant_forall             (GtkContainer      *container,
						  gboolean           include_internals,
						  GtkCallback        callback,
						  gpointer           callback_data);
static void     gtk_assistant_set_child_property (GtkContainer      *container,
						  GtkWidget         *child,
						  guint              property_id,
						  const GValue      *value,
						  GParamSpec        *pspec);
static void     gtk_assistant_get_child_property (GtkContainer      *container,
						  GtkWidget         *child,
						  guint              property_id,
						  GValue            *value,
						  GParamSpec        *pspec);

static AtkObject *gtk_assistant_get_accessible   (GtkWidget         *widget);

static void       gtk_assistant_buildable_interface_init     (GtkBuildableIface *iface);
static GObject   *gtk_assistant_buildable_get_internal_child (GtkBuildable  *buildable,
                                                              GtkBuilder    *builder,
                                                              const gchar   *childname);
static gboolean   gtk_assistant_buildable_custom_tag_start   (GtkBuildable  *buildable,
                                                              GtkBuilder    *builder,
                                                              GObject       *child,
                                                              const gchar   *tagname,
                                                              GMarkupParser *parser,
                                                              gpointer      *data);
static void       gtk_assistant_buildable_custom_finished    (GtkBuildable  *buildable,
                                                              GtkBuilder    *builder,
                                                              GObject       *child,
                                                              const gchar   *tagname,
                                                              gpointer       user_data);


enum
{
  CHILD_PROP_0,
  CHILD_PROP_PAGE_TYPE,
  CHILD_PROP_PAGE_TITLE,
  CHILD_PROP_PAGE_HEADER_IMAGE,
  CHILD_PROP_PAGE_SIDEBAR_IMAGE,
  CHILD_PROP_PAGE_COMPLETE
};

enum
{
  CANCEL,
  PREPARE,
  APPLY,
  CLOSE,
  LAST_SIGNAL
};

static guint signals [LAST_SIGNAL] = { 0 };


G_DEFINE_TYPE_WITH_CODE (GtkAssistant, gtk_assistant, GTK_TYPE_WINDOW,
                         G_IMPLEMENT_INTERFACE (GTK_TYPE_BUILDABLE,
                                                gtk_assistant_buildable_interface_init))


static void
gtk_assistant_class_init (GtkAssistantClass *class)
{
  GObjectClass *gobject_class;
  GtkObjectClass *object_class;
  GtkWidgetClass *widget_class;
  GtkContainerClass *container_class;

  gobject_class   = (GObjectClass *) class;
  object_class    = (GtkObjectClass *) class;
  widget_class    = (GtkWidgetClass *) class;
  container_class = (GtkContainerClass *) class;

  object_class->destroy = gtk_assistant_destroy;

  widget_class->style_set = gtk_assistant_style_set;
  widget_class->size_request = gtk_assistant_size_request;
  widget_class->size_allocate = gtk_assistant_size_allocate;
  widget_class->map = gtk_assistant_map;
  widget_class->unmap = gtk_assistant_unmap;
  widget_class->delete_event = gtk_assistant_delete_event;
  widget_class->expose_event = gtk_assistant_expose;
  widget_class->focus = gtk_assistant_focus;
  widget_class->get_accessible = gtk_assistant_get_accessible;

  container_class->add = gtk_assistant_add;
  container_class->remove = gtk_assistant_remove;
  container_class->forall = gtk_assistant_forall;
  container_class->set_child_property = gtk_assistant_set_child_property;
  container_class->get_child_property = gtk_assistant_get_child_property;

  /**
   * GtkAssistant::cancel:
   * @assistant: the #GtkAssistant
   *
   * The ::cancel signal is emitted when then the cancel button is clicked.
   *
   * Since: 2.10
   */
  signals[CANCEL] =
    g_signal_new (I_("cancel"),
		  G_TYPE_FROM_CLASS (gobject_class),
		  G_SIGNAL_RUN_LAST,
		  G_STRUCT_OFFSET (GtkAssistantClass, cancel),
		  NULL, NULL,
		  g_cclosure_marshal_VOID__VOID,
		  G_TYPE_NONE, 0);
    
  /**
   * GtkAssistant::prepare:
   * @assistant: the #GtkAssistant
   * @page: the current page
   *
   * The ::prepared signal is emitted when a new page is set as the assistant's
   * current page, before making the new page visible. A handler for this signal
   * can do any preparation which are necessary before showing @page.
   *
   * Since: 2.10
   */
  signals[PREPARE] =
    g_signal_new (I_("prepare"),
		  G_TYPE_FROM_CLASS (gobject_class),
		  G_SIGNAL_RUN_LAST,
		  G_STRUCT_OFFSET (GtkAssistantClass, prepare),
		  NULL, NULL,
		  g_cclosure_marshal_VOID__OBJECT,
		  G_TYPE_NONE, 1, GTK_TYPE_WIDGET);

  /**
   * GtkAssistant::apply:
   * @assistant: the @GtkAssistant
   *
   * The ::apply signal is emitted when the apply button is clicked. The default
   * behavior of the #GtkAssistant is to switch to the page after the current page,
   * unless the current page is the last one.
   *
   * A handler for the ::apply signal should carry out the actions for which the
   * wizard has collected data. If the action takes a long time to complete, you
   * might consider to put a page of type GTK_ASSISTANT_PAGE_PROGRESS after the
   * confirmation page and handle this operation within the ::prepare signal of
   * the progress page.
   *
   * Since: 2.10
   */
  signals[APPLY] =
    g_signal_new (I_("apply"),
		  G_TYPE_FROM_CLASS (gobject_class),
		  G_SIGNAL_RUN_LAST,
		  G_STRUCT_OFFSET (GtkAssistantClass, apply),
		  NULL, NULL,
		  g_cclosure_marshal_VOID__VOID,
		  G_TYPE_NONE, 0);

  /**
   * GtkAssistant::close:
   * @assistant: the #GtkAssistant
   *
   * The ::close signal is emitted either when the close button of
   * a summary page is clicked, or when the apply button in the last
   * page in the flow (of type GTK_ASSISTANT_PAGE_CONFIRM) is clicked.
   *
   * Since: 2.10
   */
  signals[CLOSE] =
    g_signal_new (I_("close"),
		  G_TYPE_FROM_CLASS (gobject_class),
		  G_SIGNAL_RUN_LAST,
		  G_STRUCT_OFFSET (GtkAssistantClass, close),
		  NULL, NULL,
		  g_cclosure_marshal_VOID__VOID,
		  G_TYPE_NONE, 0);

  gtk_widget_class_install_style_property (widget_class,
					   gtk_param_spec_size ("header-padding",
                                                                P_("Header Padding"),
                                                                P_("Number of pixels around the header."),
                                                                0, G_MAXINT, GTK_SIZE_ONE_TWELFTH_EM (6),
                                                                GTK_PARAM_READABLE));
  gtk_widget_class_install_style_property (widget_class,
					   gtk_param_spec_size ("content-padding",
                                                                P_("Content Padding"),
                                                                P_("Number of pixels around the content pages."),
                                                                0, G_MAXINT, GTK_SIZE_ONE_TWELFTH_EM (1),
                                                                GTK_PARAM_READABLE));

  /**
   * GtkAssistant:page-type:
   *
   * The type of the assistant page. 
   *
   * Since: 2.10
   */
  gtk_container_class_install_child_property (container_class,
					      CHILD_PROP_PAGE_TYPE,
					      g_param_spec_enum ("page-type", 
								 P_("Page type"),
								 P_("The type of the assistant page"),
								 GTK_TYPE_ASSISTANT_PAGE_TYPE,
								 GTK_ASSISTANT_PAGE_CONTENT,
								 GTK_PARAM_READWRITE));

  /**
   * GtkAssistant:title:
   *
   * The title that is displayed in the page header. 
   *
   * If title and header-image are both %NULL, no header is displayed.
   *
   * Since: 2.10
   */
  gtk_container_class_install_child_property (container_class,
					      CHILD_PROP_PAGE_TITLE,
					      g_param_spec_string ("title", 
								   P_("Page title"),
								   P_("The title of the assistant page"),
								   NULL,
								   GTK_PARAM_READWRITE));

  /**
   * GtkAssistant:header-image:
   *
   * The image that is displayed next to the title in the page header.
   *
   * If title and header-image are both %NULL, no header is displayed.
   *
   * Since: 2.10
   */
  gtk_container_class_install_child_property (container_class,
					      CHILD_PROP_PAGE_HEADER_IMAGE,
					      g_param_spec_object ("header-image", 
								   P_("Header image"),
								   P_("Header image for the assistant page"),
								   GDK_TYPE_PIXBUF,
								   GTK_PARAM_READWRITE));

  /**
   * GtkAssistant:header-image:
   *
   * The image that is displayed next to the page. 
   *
   * Set this to %NULL to make the sidebar disappear.
   *
   * Since: 2.10
   */
  gtk_container_class_install_child_property (container_class,
					      CHILD_PROP_PAGE_SIDEBAR_IMAGE,
					      g_param_spec_object ("sidebar-image", 
								   P_("Sidebar image"),
								   P_("Sidebar image for the assistant page"),
								   GDK_TYPE_PIXBUF,
								   GTK_PARAM_READWRITE));
  /**
   * GtkAssistant:complete:
   *
   * Setting the "complete" child property to %TRUE marks a page as complete
   * (i.e.: all the required fields are filled out). GTK+ uses this information
   * to control the sensitivity of the navigation buttons.
   *
   * Since: 2.10
   **/
  gtk_container_class_install_child_property (container_class,
					      CHILD_PROP_PAGE_COMPLETE,
					      g_param_spec_boolean ("complete", 
								    P_("Page complete"),
								    P_("Whether all required fields on the page have been filled out"),
								    FALSE,
								    G_PARAM_READWRITE));

  g_type_class_add_private (gobject_class, sizeof (GtkAssistantPrivate));
}

static gint
default_forward_function (gint current_page, gpointer data)
{
  GtkAssistant *assistant;
  GtkAssistantPrivate *priv;
  GtkAssistantPage *page_info;
  GList *page_node;

  assistant = GTK_ASSISTANT (data);
  priv = assistant->priv;

  page_node = g_list_nth (priv->pages, ++current_page);

  if (!page_node)
    return -1;

  page_info = (GtkAssistantPage *) page_node->data;

  while (page_node && !GTK_WIDGET_VISIBLE (page_info->page))
    {
      page_node = page_node->next;
      current_page++;

      if (page_node)
	page_info = (GtkAssistantPage *) page_node->data;
    }

  return current_page;
}

static void
compute_last_button_state (GtkAssistant *assistant)
{
  GtkAssistantPrivate *priv = assistant->priv;
  GtkAssistantPage *page_info, *current_page_info;
  gint count, page_num, n_pages;

  count = 0;
  page_num = gtk_assistant_get_current_page (assistant);
  n_pages  = gtk_assistant_get_n_pages (assistant);
  current_page_info = page_info = g_list_nth_data (priv->pages, page_num);

  while (page_num >= 0 && page_num < n_pages &&
	 page_info->type == GTK_ASSISTANT_PAGE_CONTENT &&
	 (count == 0 || page_info->complete) &&
	 count < n_pages)
    {
      page_num = (priv->forward_function) (page_num, priv->forward_function_data);
      page_info = g_list_nth_data (priv->pages, page_num);

      count++;

      g_assert (page_info);
    }

  /* make the last button visible if we can skip multiple
   * pages and end on a confirmation or summary page 
   */
  if (count > 1 && 
      (page_info->type == GTK_ASSISTANT_PAGE_CONFIRM ||
       page_info->type == GTK_ASSISTANT_PAGE_SUMMARY))
    {
      gtk_widget_show (assistant->last);
      gtk_widget_set_sensitive (assistant->last,
				current_page_info->complete);
    }
  else
    gtk_widget_hide (assistant->last);
}

static void
set_assistant_header_image (GtkAssistant *assistant)
{
  GtkAssistantPrivate *priv = assistant->priv;

  gtk_image_set_from_pixbuf (GTK_IMAGE (priv->header_image),
			     priv->current_page->header_image);
}

static void
set_assistant_sidebar_image (GtkAssistant *assistant)
{
  GtkAssistantPrivate *priv = assistant->priv;

  gtk_image_set_from_pixbuf (GTK_IMAGE (priv->sidebar_image),
			     priv->current_page->sidebar_image);

  if (priv->current_page->sidebar_image)
    gtk_widget_show (priv->sidebar_image);
  else
    gtk_widget_hide (priv->sidebar_image);
}

static void
set_assistant_buttons_state (GtkAssistant *assistant)
{
  GtkAssistantPrivate *priv = assistant->priv;

  if (!priv->current_page)
    return;
  
  switch (priv->current_page->type)
    {
    case GTK_ASSISTANT_PAGE_INTRO:
      gtk_widget_set_sensitive (assistant->cancel, TRUE);
      gtk_widget_set_sensitive (assistant->forward, priv->current_page->complete);
      gtk_widget_show (assistant->cancel);
      gtk_widget_show (assistant->forward);
      gtk_widget_hide (assistant->back);
      gtk_widget_hide (assistant->apply);
      gtk_widget_hide (assistant->close);
      compute_last_button_state (assistant);
      break;
    case GTK_ASSISTANT_PAGE_CONFIRM:
      gtk_widget_set_sensitive (assistant->cancel, TRUE);
      gtk_widget_set_sensitive (assistant->back, TRUE);
      gtk_widget_set_sensitive (assistant->apply, priv->current_page->complete);
      gtk_widget_show (assistant->cancel);
      gtk_widget_show (assistant->back);
      gtk_widget_show (assistant->apply);
      gtk_widget_hide (assistant->forward);
      gtk_widget_hide (assistant->close);
      gtk_widget_hide (assistant->last);
      break;
    case GTK_ASSISTANT_PAGE_CONTENT:
      gtk_widget_set_sensitive (assistant->cancel, TRUE);
      gtk_widget_set_sensitive (assistant->back, TRUE);
      gtk_widget_set_sensitive (assistant->forward, priv->current_page->complete);
      gtk_widget_show (assistant->cancel);
      gtk_widget_show (assistant->back);
      gtk_widget_show (assistant->forward);
      gtk_widget_hide (assistant->apply);
      gtk_widget_hide (assistant->close);
      compute_last_button_state (assistant);
      break;
    case GTK_ASSISTANT_PAGE_SUMMARY:
      gtk_widget_set_sensitive (assistant->close, TRUE);
      gtk_widget_show (assistant->close);
      gtk_widget_hide (assistant->cancel);
      gtk_widget_hide (assistant->back);
      gtk_widget_hide (assistant->forward);
      gtk_widget_hide (assistant->apply);
      gtk_widget_hide (assistant->last);
      break;
    case GTK_ASSISTANT_PAGE_PROGRESS:
      gtk_widget_set_sensitive (assistant->cancel, priv->current_page->complete);
      gtk_widget_set_sensitive (assistant->back, priv->current_page->complete);
      gtk_widget_set_sensitive (assistant->forward, priv->current_page->complete);
      gtk_widget_show (assistant->cancel);
      gtk_widget_show (assistant->back);
      gtk_widget_show (assistant->forward);
      gtk_widget_hide (assistant->apply);
      gtk_widget_hide (assistant->close);
      gtk_widget_hide (assistant->last);
      break;
    default:
      g_assert_not_reached ();
    }

  /* this is quite general, we don't want to
   * go back if it's the first page */
  if (!priv->visited_pages)
    gtk_widget_hide (assistant->back);
}

static void
set_current_page (GtkAssistant     *assistant,
		  GtkAssistantPage *page)
{
  GtkAssistantPrivate *priv = assistant->priv;
  GtkAssistantPage *old_page;

  if (priv->current_page &&
      GTK_WIDGET_DRAWABLE (priv->current_page->page))
    old_page = priv->current_page;
  else
    old_page = NULL;

  priv->current_page = page;

  set_assistant_buttons_state (assistant);
  set_assistant_header_image (assistant);
  set_assistant_sidebar_image (assistant);

  g_signal_emit (assistant, signals [PREPARE], 0, priv->current_page->page);

  if (GTK_WIDGET_VISIBLE (priv->current_page->page) && GTK_WIDGET_MAPPED (assistant))
    {
      gtk_widget_set_child_visible (priv->current_page->page, TRUE);
      gtk_widget_map (priv->current_page->page);
      gtk_widget_map (priv->current_page->title);
    }
  
  if (old_page && GTK_WIDGET_MAPPED (old_page->page))
    {
      gtk_widget_set_child_visible (old_page->page, FALSE);
      gtk_widget_unmap (old_page->page);
      gtk_widget_unmap (old_page->title);
    }

  if (!gtk_widget_child_focus (priv->current_page->page, GTK_DIR_TAB_FORWARD))
    {
      GtkWidget *button[6];
      gint i;

      /* find the best button to focus */
      button[0] = assistant->apply;
      button[1] = assistant->close;
      button[2] = assistant->forward;
      button[3] = assistant->back;
      button[4] = assistant->cancel;
      button[5] = assistant->last;
      for (i = 0; i < 6; i++)
        {
          if (GTK_WIDGET_VISIBLE (button[i]) && GTK_WIDGET_SENSITIVE (button[i]))
            {
              gtk_widget_grab_focus (button[i]);
              break;
            }
        }
    }

  gtk_widget_queue_resize (GTK_WIDGET (assistant));
}

static gint
compute_next_step (GtkAssistant *assistant)
{
  GtkAssistantPrivate *priv = assistant->priv;
  GtkAssistantPage *page_info;
  gint current_page, n_pages, next_page;

  current_page = gtk_assistant_get_current_page (assistant);
  page_info = priv->current_page;
  n_pages = gtk_assistant_get_n_pages (assistant);

  next_page = (priv->forward_function) (current_page,
					priv->forward_function_data);

  if (next_page >= 0 && next_page < n_pages)
    {
      priv->visited_pages = g_slist_prepend (priv->visited_pages, page_info);
      set_current_page (assistant, g_list_nth_data (priv->pages, next_page));

      return TRUE;
    }

  return FALSE;
}

static void
on_assistant_close (GtkWidget    *widget,
                    GtkAssistant *assistant)
{
  g_signal_emit (assistant, signals [CLOSE], 0, NULL);
}

static void
on_assistant_apply (GtkWidget    *widget,
                    GtkAssistant *assistant)
{
  gboolean success;

  success = compute_next_step (assistant);

  g_signal_emit (assistant, signals [APPLY], 0);

  /* if the assistant hasn't switched to another page, just emit
   * the CLOSE signal, it't the last page in the assistant flow
   */
  if (!success)
    g_signal_emit (assistant, signals [CLOSE], 0);
}

static void
on_assistant_forward (GtkWidget    *widget,
                      GtkAssistant *assistant)
{
  if (!compute_next_step (assistant))
    g_critical ("Page flow is broken, you may want to end it with a page of "
		"type GTK_ASSISTANT_PAGE_CONFIRM or GTK_ASSISTANT_PAGE_SUMMARY");
}

static void
on_assistant_back (GtkWidget    *widget,
                   GtkAssistant *assistant)
{
  GtkAssistantPrivate *priv = assistant->priv;
  GtkAssistantPage *page_info;
  GSList *page_node;

  /* skip the progress pages when going back */
  do
    {
      page_node = priv->visited_pages;

      g_return_if_fail (page_node != NULL);

      priv->visited_pages = priv->visited_pages->next;
      page_info = (GtkAssistantPage *) page_node->data;
      g_slist_free_1 (page_node);
    }
  while (page_info->type == GTK_ASSISTANT_PAGE_PROGRESS ||
	 !GTK_WIDGET_VISIBLE (page_info->page));

  set_current_page (assistant, page_info);
}

static void
on_assistant_cancel (GtkWidget    *widget,
                     GtkAssistant *assistant)
{
  g_signal_emit (assistant, signals [CANCEL], 0, NULL);
}

static void
on_assistant_last (GtkWidget    *widget,
                   GtkAssistant *assistant)
{
  GtkAssistantPrivate *priv = assistant->priv;

  while (priv->current_page->type == GTK_ASSISTANT_PAGE_CONTENT &&
	 priv->current_page->complete)
    compute_next_step (assistant);
}

static gboolean
alternative_button_order (GtkAssistant *assistant)
{
  GtkSettings *settings;
  GdkScreen *screen;
  gboolean result;

  screen   = gtk_widget_get_screen (GTK_WIDGET (assistant));
  settings = gtk_settings_get_for_screen (screen);

  g_object_get (settings,
		"gtk-alternative-button-order", &result,
		NULL);
  return result;
}

static void
gtk_assistant_init (GtkAssistant *assistant)
{
  GtkAssistantPrivate *priv;

  priv = assistant->priv = GTK_ASSISTANT_GET_PRIVATE (assistant);

  gtk_container_set_reallocate_redraws (GTK_CONTAINER (assistant), TRUE);
  gtk_container_set_border_width (GTK_CONTAINER (assistant), 12);

  gtk_widget_push_composite_child ();

  /* Header */
  priv->header_image = gtk_image_new ();
  gtk_misc_set_alignment (GTK_MISC (priv->header_image), 1., 0.5);
  gtk_widget_set_parent (priv->header_image, GTK_WIDGET (assistant));
  gtk_widget_show (priv->header_image);

  /* Sidebar */
  priv->sidebar_image = gtk_image_new ();
  gtk_misc_set_alignment (GTK_MISC (priv->sidebar_image), 0., 0.);
  gtk_widget_set_parent (priv->sidebar_image, GTK_WIDGET (assistant));
  gtk_widget_show (priv->sidebar_image);

  /* Action area  */
  priv->action_area  = gtk_hbox_new (FALSE, GTK_SIZE_ONE_TWELFTH_EM (6));
  
  assistant->close   = gtk_button_new_from_stock (GTK_STOCK_CLOSE);
  assistant->apply   = gtk_button_new_from_stock (GTK_STOCK_APPLY);
  assistant->forward = gtk_button_new_from_stock (GTK_STOCK_GO_FORWARD);
  assistant->back    = gtk_button_new_from_stock (GTK_STOCK_GO_BACK);
  assistant->cancel  = gtk_button_new_from_stock (GTK_STOCK_CANCEL);
  assistant->last    = gtk_button_new_from_stock (GTK_STOCK_GOTO_LAST);

  priv->size_group   = gtk_size_group_new (GTK_SIZE_GROUP_HORIZONTAL);
  gtk_size_group_add_widget (priv->size_group, assistant->close);
  gtk_size_group_add_widget (priv->size_group, assistant->apply);
  gtk_size_group_add_widget (priv->size_group, assistant->forward);
  gtk_size_group_add_widget (priv->size_group, assistant->back);
  gtk_size_group_add_widget (priv->size_group, assistant->cancel);
  gtk_size_group_add_widget (priv->size_group, assistant->last);

  if (!alternative_button_order (assistant))
    {
      gtk_box_pack_end (GTK_BOX (priv->action_area), assistant->apply, FALSE, FALSE, 0);
      gtk_box_pack_end (GTK_BOX (priv->action_area), assistant->forward, FALSE, FALSE, 0);
      gtk_box_pack_end (GTK_BOX (priv->action_area), assistant->back, FALSE, FALSE, 0);
      gtk_box_pack_end (GTK_BOX (priv->action_area), assistant->last, FALSE, FALSE, 0);
      gtk_box_pack_end (GTK_BOX (priv->action_area), assistant->cancel, FALSE, FALSE, 0);
      gtk_box_pack_end (GTK_BOX (priv->action_area), assistant->close, FALSE, FALSE, 0);
    }
  else
    {
      gtk_box_pack_end (GTK_BOX (priv->action_area), assistant->close, FALSE, FALSE, 0);
      gtk_box_pack_end (GTK_BOX (priv->action_area), assistant->cancel, FALSE, FALSE, 0);
      gtk_box_pack_end (GTK_BOX (priv->action_area), assistant->apply, FALSE, FALSE, 0);
      gtk_box_pack_end (GTK_BOX (priv->action_area), assistant->forward, FALSE, FALSE, 0);
      gtk_box_pack_end (GTK_BOX (priv->action_area), assistant->back, FALSE, FALSE, 0);
      gtk_box_pack_end (GTK_BOX (priv->action_area), assistant->last, FALSE, FALSE, 0);
    }

  gtk_widget_set_parent (priv->action_area, GTK_WIDGET (assistant));
  gtk_widget_show (assistant->forward);
  gtk_widget_show (assistant->back);
  gtk_widget_show (assistant->cancel);
  gtk_widget_show (priv->action_area);

  gtk_widget_pop_composite_child ();

  priv->pages = NULL;
  priv->current_page = NULL;
  priv->visited_pages = NULL;

  priv->forward_function = default_forward_function;
  priv->forward_function_data = assistant;
  priv->forward_data_destroy = NULL;

  g_signal_connect (G_OBJECT (assistant->close), "clicked",
		    G_CALLBACK (on_assistant_close), assistant);
  g_signal_connect (G_OBJECT (assistant->apply), "clicked",
		    G_CALLBACK (on_assistant_apply), assistant);
  g_signal_connect (G_OBJECT (assistant->forward), "clicked",
		    G_CALLBACK (on_assistant_forward), assistant);
  g_signal_connect (G_OBJECT (assistant->back), "clicked",
		    G_CALLBACK (on_assistant_back), assistant);
  g_signal_connect (G_OBJECT (assistant->cancel), "clicked",
		    G_CALLBACK (on_assistant_cancel), assistant);
  g_signal_connect (G_OBJECT (assistant->last), "clicked",
		    G_CALLBACK (on_assistant_last), assistant);
}

static void
gtk_assistant_set_child_property (GtkContainer    *container,
				  GtkWidget       *child,
				  guint            property_id,
				  const GValue    *value,
				  GParamSpec      *pspec)
{
  switch (property_id)
    {
    case CHILD_PROP_PAGE_TYPE:
      gtk_assistant_set_page_type (GTK_ASSISTANT (container), child,
				   g_value_get_enum (value));
      break;
    case CHILD_PROP_PAGE_TITLE:
      gtk_assistant_set_page_title (GTK_ASSISTANT (container), child,
				    g_value_get_string (value));
      break;
    case CHILD_PROP_PAGE_HEADER_IMAGE:
      gtk_assistant_set_page_header_image (GTK_ASSISTANT (container), child,
					   g_value_get_object (value));
      break;
    case CHILD_PROP_PAGE_SIDEBAR_IMAGE:
      gtk_assistant_set_page_side_image (GTK_ASSISTANT (container), child,
					 g_value_get_object (value));
      break;
    case CHILD_PROP_PAGE_COMPLETE:
      gtk_assistant_set_page_complete (GTK_ASSISTANT (container), child,
				       g_value_get_boolean (value));
      break;
    default:
      GTK_CONTAINER_WARN_INVALID_CHILD_PROPERTY_ID (container, property_id, pspec);
      break;
    }
}

static void
gtk_assistant_get_child_property (GtkContainer *container,
				  GtkWidget    *child,
				  guint         property_id,
				  GValue       *value,
				  GParamSpec   *pspec)
{
  switch (property_id)
    {
    case CHILD_PROP_PAGE_TYPE:
      g_value_set_enum (value,
			gtk_assistant_get_page_type (GTK_ASSISTANT (container), child));
      break;
    case CHILD_PROP_PAGE_TITLE:
      g_value_set_string (value,
			  gtk_assistant_get_page_title (GTK_ASSISTANT (container), child));
      break;
    case CHILD_PROP_PAGE_HEADER_IMAGE:
      g_value_set_object (value,
			  gtk_assistant_get_page_header_image (GTK_ASSISTANT (container), child));
      break;
    case CHILD_PROP_PAGE_SIDEBAR_IMAGE:
      g_value_set_object (value,
			  gtk_assistant_get_page_side_image (GTK_ASSISTANT (container), child));
      break;
    case CHILD_PROP_PAGE_COMPLETE:
      g_value_set_boolean (value,
			   gtk_assistant_get_page_complete (GTK_ASSISTANT (container), child));
      break;
    default:
      GTK_CONTAINER_WARN_INVALID_CHILD_PROPERTY_ID (container, property_id, pspec);
      break;
    }
}

static void
on_page_notify_visibility (GtkWidget  *widget,
			   GParamSpec *arg,
			   gpointer    data)
{
  GtkAssistant *assistant = GTK_ASSISTANT (data);

  /* update buttons state, flow may have changed */
  if (GTK_WIDGET_MAPPED (assistant))
    set_assistant_buttons_state (assistant);
}

static void
remove_page (GtkAssistant *assistant, 
	     GList        *element)
{
  GtkAssistantPrivate *priv = assistant->priv;
  GtkAssistantPage *page_info;
  GList *page_node;

  page_info = element->data;

  /* If this is the current page, we need to switch away. */
  if (page_info == priv->current_page)
    {
      if (!compute_next_step (assistant))
        {
  	  /* The best we can do at this point is probably to pick the first
	   * visible page.
	   */
	  page_node = priv->pages;

	  while (page_node && !GTK_WIDGET_VISIBLE (((GtkAssistantPage *) page_node->data)->page))
	    page_node = page_node->next;

          if (page_node == element)
            page_node = page_node->next;

	  if (page_node)
	    priv->current_page = page_node->data;
	  else
	    priv->current_page = NULL;
        }
    }

  priv->pages = g_list_remove_link (priv->pages, element);
  priv->visited_pages = g_slist_remove_all (priv->visited_pages, page_info);

  g_signal_handlers_disconnect_by_func (page_info->page, on_page_notify_visibility, assistant);
  gtk_widget_unparent (page_info->page);

  if (page_info->header_image)
    g_object_unref (page_info->header_image);

  if (page_info->sidebar_image)
    g_object_unref (page_info->sidebar_image);

  gtk_widget_destroy (page_info->title);
  g_slice_free (GtkAssistantPage, page_info);
  g_list_free_1 (element);
}

static void
gtk_assistant_destroy (GtkObject *object)
{
  GtkAssistant *assistant = GTK_ASSISTANT (object);
  GtkAssistantPrivate *priv = assistant->priv;

  if (priv->header_image)
    {
      gtk_widget_destroy (priv->header_image);
      priv->header_image = NULL;
    }

  if (priv->sidebar_image)
    {
      gtk_widget_destroy (priv->sidebar_image);
      priv->sidebar_image = NULL;
    }

  if (priv->action_area)
    {
      gtk_widget_destroy (priv->action_area);
      priv->action_area = NULL;
    }

  if (priv->size_group)
    {
      g_object_unref (priv->size_group);
      priv->size_group = NULL;
    }

  if (priv->forward_function)
    {
      if (priv->forward_function_data &&
	  priv->forward_data_destroy)
	priv->forward_data_destroy (priv->forward_function_data);

      priv->forward_function = NULL;
      priv->forward_function_data = NULL;
      priv->forward_data_destroy = NULL;
    }

  if (priv->visited_pages)
    {
      g_slist_free (priv->visited_pages);
      priv->visited_pages = NULL;
    }

  /* We set current to NULL so that the remove code doesn't try
   * to do anything funny */
  priv->current_page = NULL;

  while (priv->pages)
    remove_page (GTK_ASSISTANT (object), priv->pages);
      
  GTK_OBJECT_CLASS (gtk_assistant_parent_class)->destroy (object);
}

static GList*
find_page (GtkAssistant  *assistant,
	   GtkWidget     *page)
{
  GtkAssistantPrivate *priv = assistant->priv;
  GList *child = priv->pages;
  
  while (child)
    {
      GtkAssistantPage *page_info = child->data;
      if (page_info->page == page)
	return child;

      child = child->next;
    }
  
  return NULL;
}

static void
set_title_colors (GtkWidget *assistant,
		  GtkWidget *title_label)
{
  GtkStyle *style;

  gtk_widget_ensure_style (assistant);
  style = gtk_widget_get_style (assistant);

  /* change colors schema, for making the header text visible */
  gtk_widget_modify_bg (title_label, GTK_STATE_NORMAL, &style->bg[GTK_STATE_SELECTED]);
  gtk_widget_modify_fg (title_label, GTK_STATE_NORMAL, &style->fg[GTK_STATE_SELECTED]);
}

static void
set_title_font (GtkWidget *assistant,
		GtkWidget *title_label)
{
  PangoFontDescription *desc;
  gint size;

  desc = pango_font_description_new ();
  size = pango_font_description_get_size (assistant->style->font_desc);

  pango_font_description_set_weight (desc, PANGO_WEIGHT_ULTRABOLD);
  pango_font_description_set_size   (desc, size * PANGO_SCALE_XX_LARGE);

  gtk_widget_modify_font (title_label, desc);
  pango_font_description_free (desc);
}

static void
gtk_assistant_style_set (GtkWidget *widget,
			 GtkStyle  *old_style)
{
  GtkAssistant *assistant = GTK_ASSISTANT (widget);
  GtkAssistantPrivate *priv = assistant->priv;
  GList *list;

  list = priv->pages;

  while (list)
    {
      GtkAssistantPage *page = list->data;

      set_title_colors (widget, page->title);
      set_title_font (widget, page->title);

      list = list->next;
    }
}

static void
gtk_assistant_size_request (GtkWidget      *widget,
			    GtkRequisition *requisition)
{
  GtkAssistant *assistant = GTK_ASSISTANT (widget);
  GtkAssistantPrivate *priv = assistant->priv;
  GtkRequisition child_requisition;
  gint header_padding, content_padding;
  gint width, height, header_width, header_height;
  GList *list;

  gtk_widget_style_get (widget,
			"header-padding", &header_padding,
			"content-padding", &content_padding,
			NULL);
  width = height = 0;
  header_width = header_height = 0;
  list  = priv->pages;

  while (list)
    {
      GtkAssistantPage *page = list->data;
      gint w, h;

      gtk_widget_size_request (page->page, &child_requisition);
      width  = MAX (width,  child_requisition.width);
      height = MAX (height, child_requisition.height);

      gtk_widget_size_request (page->title, &child_requisition);
      w = child_requisition.width;
      h = child_requisition.height;

      if (page->header_image)
	{
	  w += gdk_pixbuf_get_width (page->header_image) + gtk_widget_size_to_pixel (widget, HEADER_SPACING);
	  h  = MAX (h, gdk_pixbuf_get_height (page->header_image));
	}

      header_width  = MAX (header_width, w);
      header_height = MAX (header_height, h);

      list = list->next;
    }

  gtk_widget_size_request (priv->sidebar_image, &child_requisition);
  width  += child_requisition.width;
  height  = MAX (height, child_requisition.height);

  gtk_widget_set_size_request (priv->header_image, header_width, header_height);
  gtk_widget_size_request (priv->header_image, &child_requisition);
  width   = MAX (width, header_width) + 2 * header_padding;
  height += header_height + 2 * header_padding;

  gtk_widget_size_request (priv->action_area, &child_requisition);
  width   = MAX (width, child_requisition.width);
  height += child_requisition.height + gtk_widget_size_to_pixel (widget, ACTION_AREA_SPACING);

  width += GTK_CONTAINER (widget)->border_width * 2 + content_padding * 2;
  height += GTK_CONTAINER (widget)->border_width * 2 + content_padding * 2;

  requisition->width = width;
  requisition->height = height;
}

static void
gtk_assistant_size_allocate (GtkWidget      *widget,
			     GtkAllocation  *allocation)
{
  GtkAssistant *assistant = GTK_ASSISTANT (widget);
  GtkAssistantPrivate *priv = assistant->priv;
  GtkRequisition header_requisition;
  GtkAllocation child_allocation, header_allocation;
  gint header_padding, content_padding;
  gboolean rtl;
  GList *pages;

  rtl   = (gtk_widget_get_direction (widget) == GTK_TEXT_DIR_RTL);
  pages = priv->pages;

  gtk_widget_style_get (widget,
			"header-padding", &header_padding,
			"content-padding", &content_padding,
			NULL);

  widget->allocation = *allocation;

  /* Header */
  gtk_widget_get_child_requisition (priv->header_image, &header_requisition);

  header_allocation.x = GTK_CONTAINER (widget)->border_width + header_padding;
  header_allocation.y = GTK_CONTAINER (widget)->border_width + header_padding;
  header_allocation.width  = allocation->width - 2 * GTK_CONTAINER (widget)->border_width - 2 * header_padding;
  header_allocation.height = header_requisition.height;

  gtk_widget_size_allocate (priv->header_image, &header_allocation);

  /* Action area */
  child_allocation.x = GTK_CONTAINER (widget)->border_width;
  child_allocation.y = allocation->height -
    GTK_CONTAINER (widget)->border_width - priv->action_area->requisition.height;
  child_allocation.width  = allocation->width - 2 * GTK_CONTAINER (widget)->border_width;
  child_allocation.height = priv->action_area->requisition.height;

  gtk_widget_size_allocate (priv->action_area, &child_allocation);

  /* Sidebar */
  if (rtl)
    child_allocation.x = allocation->width -
      GTK_CONTAINER (widget)->border_width - priv->sidebar_image->requisition.width;
  else
    child_allocation.x = GTK_CONTAINER (widget)->border_width;

  child_allocation.y = GTK_CONTAINER (widget)->border_width +
    priv->header_image->allocation.height + 2 * header_padding;
  child_allocation.width = priv->sidebar_image->requisition.width;
  child_allocation.height = allocation->height - 2 * GTK_CONTAINER (widget)->border_width -
    priv->header_image->allocation.height - 2 * header_padding - priv->action_area->allocation.height;

  gtk_widget_size_allocate (priv->sidebar_image, &child_allocation);

  /* Pages */
  child_allocation.x = GTK_CONTAINER (widget)->border_width + content_padding;
  child_allocation.y = GTK_CONTAINER (widget)->border_width +
    priv->header_image->allocation.height + 2 * header_padding + content_padding;
  child_allocation.width  = allocation->width - 2 * GTK_CONTAINER (widget)->border_width - 2 * content_padding;
  child_allocation.height = allocation->height - 2 * GTK_CONTAINER (widget)->border_width -
    priv->header_image->allocation.height - 2 * header_padding - gtk_widget_size_to_pixel (widget, ACTION_AREA_SPACING) - priv->action_area->allocation.height - 2 * content_padding;

  if (GTK_WIDGET_VISIBLE (priv->sidebar_image))
    {
      if (!rtl)
	child_allocation.x += priv->sidebar_image->allocation.width;

      child_allocation.width -= priv->sidebar_image->allocation.width;
    }

  while (pages)
    {
      GtkAssistantPage *page = pages->data;

      gtk_widget_size_allocate (page->page, &child_allocation);
      gtk_widget_size_allocate (page->title, &header_allocation);
      pages = pages->next;
    }
}

static void
gtk_assistant_map (GtkWidget *widget)
{
  GtkAssistant *assistant = GTK_ASSISTANT (widget);
  GtkAssistantPrivate *priv = assistant->priv;
  GList *page_node;

  GTK_WIDGET_SET_FLAGS (widget, GTK_MAPPED);

  gtk_widget_map (priv->header_image);
  gtk_widget_map (priv->action_area);

  if (GTK_WIDGET_VISIBLE (priv->sidebar_image) &&
      !GTK_WIDGET_MAPPED (priv->sidebar_image))
    gtk_widget_map (priv->sidebar_image);

  /* if there's no default page, pick the first one */
  if (!priv->current_page && priv->pages)
    {
      page_node = priv->pages;

      while (page_node && !GTK_WIDGET_VISIBLE (((GtkAssistantPage *) page_node->data)->page))
	page_node = page_node->next;

      if (page_node)
	priv->current_page = page_node->data;
    }

  if (priv->current_page &&
      GTK_WIDGET_VISIBLE (priv->current_page->page) &&
      !GTK_WIDGET_MAPPED (priv->current_page->page))
    {
      set_assistant_buttons_state ((GtkAssistant *) widget);
      set_assistant_header_image ((GtkAssistant*) widget);
      set_assistant_sidebar_image ((GtkAssistant*) widget);

      g_signal_emit (widget, signals [PREPARE], 0, priv->current_page->page);
      gtk_widget_set_child_visible (priv->current_page->page, TRUE);
      gtk_widget_map (priv->current_page->page);
      gtk_widget_map (priv->current_page->title);
    }

  GTK_WIDGET_CLASS (gtk_assistant_parent_class)->map (widget);
}

static void
gtk_assistant_unmap (GtkWidget *widget)
{
  GtkAssistant *assistant = GTK_ASSISTANT (widget);
  GtkAssistantPrivate *priv = assistant->priv;

  GTK_WIDGET_UNSET_FLAGS (widget, GTK_MAPPED);

  gtk_widget_unmap (priv->header_image);
  gtk_widget_unmap (priv->action_area);

  if (GTK_WIDGET_DRAWABLE (priv->sidebar_image))
    gtk_widget_unmap (priv->sidebar_image);

  if (priv->current_page &&
      GTK_WIDGET_DRAWABLE (priv->current_page->page))
    gtk_widget_unmap (priv->current_page->page);

  g_slist_free (priv->visited_pages);
  priv->visited_pages = NULL;
  priv->current_page  = NULL;

  GTK_WIDGET_CLASS (gtk_assistant_parent_class)->unmap (widget);
}

static gboolean
gtk_assistant_delete_event (GtkWidget   *widget,
			    GdkEventAny *event)
{
  GtkAssistant *assistant = GTK_ASSISTANT (widget);
  GtkAssistantPrivate *priv = assistant->priv;

  /* Do not allow cancelling in the middle of a progress page */
  if (priv->current_page &&
      (priv->current_page->type != GTK_ASSISTANT_PAGE_PROGRESS ||
       priv->current_page->complete))
    g_signal_emit (widget, signals [CANCEL], 0, NULL);

  return TRUE;
}

static void
assistant_paint_colored_box (GtkWidget *widget)
{
  GtkAssistant *assistant = GTK_ASSISTANT (widget);
  GtkAssistantPrivate *priv = assistant->priv;
  gint border_width, header_padding, content_padding;
  cairo_t *cr;
  gint content_x, content_width;
  gboolean rtl;

  cr   = gdk_cairo_create (widget->window);
  rtl  = (gtk_widget_get_direction (widget) == GTK_TEXT_DIR_RTL);
  border_width = gtk_container_get_border_width (GTK_CONTAINER (widget));

  gtk_widget_style_get (widget,
			"header-padding",  &header_padding,
			"content-padding", &content_padding,
			NULL);

  /* colored box */
  gdk_cairo_set_source_color (cr, &widget->style->bg[GTK_STATE_SELECTED]);
  cairo_rectangle (cr,
		   border_width,
		   border_width,
		   widget->allocation.width - 2 * border_width,
		   widget->allocation.height - priv->action_area->allocation.height - 2 * border_width - gtk_widget_size_to_pixel (widget, ACTION_AREA_SPACING));
  cairo_fill (cr);

  /* content box */
  content_x = content_padding + border_width;
  content_width = widget->allocation.width - 2 * content_padding - 2 * border_width;

  if (GTK_WIDGET_VISIBLE (priv->sidebar_image))
    {
      if (!rtl)
	content_x += priv->sidebar_image->allocation.width;
      content_width -= priv->sidebar_image->allocation.width;
    }
  
  gdk_cairo_set_source_color (cr, &widget->style->bg[GTK_STATE_NORMAL]);

  cairo_rectangle (cr,
		   content_x,
		   priv->header_image->allocation.height + content_padding + 2 * header_padding + border_width,
		   content_width,
		   widget->allocation.height - 2 * border_width - priv->action_area->allocation.height -
		   priv->header_image->allocation.height - 2 * content_padding - 2 * header_padding - gtk_widget_size_to_pixel (widget, ACTION_AREA_SPACING));
  cairo_fill (cr);

  cairo_destroy (cr);
}

static gboolean
gtk_assistant_expose (GtkWidget      *widget,
		      GdkEventExpose *event)
{
  GtkAssistant *assistant = GTK_ASSISTANT (widget);
  GtkAssistantPrivate *priv = assistant->priv;
  GtkContainer *container;

  if (GTK_WIDGET_DRAWABLE (widget))
    {
      container = GTK_CONTAINER (widget);

      assistant_paint_colored_box (widget);

      gtk_container_propagate_expose (container, priv->header_image, event);
      gtk_container_propagate_expose (container, priv->sidebar_image, event);
      gtk_container_propagate_expose (container, priv->action_area, event);

      if (priv->current_page)
	{
	  gtk_container_propagate_expose (container, priv->current_page->page, event);
	  gtk_container_propagate_expose (container, priv->current_page->title, event);
	}
    }

  return FALSE;
}

static gboolean
gtk_assistant_focus (GtkWidget        *widget,
		     GtkDirectionType  direction)
{
  GtkAssistantPrivate *priv;
  GtkContainer *container;

  container = GTK_CONTAINER (widget);
  priv = GTK_ASSISTANT (widget)->priv;

  /* we only have to care about 2 widgets, action area and the current page */
  if (container->focus_child == priv->action_area)
    {
      if (!gtk_widget_child_focus (priv->action_area, direction) &&
	  (priv->current_page == NULL ||
	   !gtk_widget_child_focus (priv->current_page->page, direction)))
	{
	  /* if we're leaving the action area and the current page hasn't
	     any focusable widget, clear focus and go back to the action area */
	  gtk_container_set_focus_child (GTK_CONTAINER (priv->action_area), NULL);
	  gtk_widget_child_focus (priv->action_area, direction);
	}
    }
  else
    {
      if ((priv->current_page ==  NULL ||
	   !gtk_widget_child_focus (priv->current_page->page, direction)) &&
	  !gtk_widget_child_focus (priv->action_area, direction))
	{
	  /* if we're leaving the current page and there isn't nothing focusable
	     in the action area, try to clear focus and go back to the page */
	  gtk_window_set_focus (GTK_WINDOW (widget), NULL);
	  if (priv->current_page != NULL)
	    gtk_widget_child_focus (priv->current_page->page, direction);
	}
    }

  return TRUE;
}

static void
gtk_assistant_add (GtkContainer *container,
		   GtkWidget    *page)
{
  gtk_assistant_append_page (GTK_ASSISTANT (container), page);
}

static void
gtk_assistant_remove (GtkContainer *container,
		      GtkWidget    *page)
{
  GtkAssistant *assistant = (GtkAssistant*) container;
  GList *element;

  element = find_page (assistant, page);

  if (element)
    {
      remove_page (assistant, element);
      gtk_widget_queue_resize ((GtkWidget *) container);
    }
}

static void
gtk_assistant_forall (GtkContainer *container,
		      gboolean      include_internals,
		      GtkCallback   callback,
		      gpointer      callback_data)
{
  GtkAssistant *assistant = (GtkAssistant*) container;
  GtkAssistantPrivate *priv = assistant->priv;
  GList *pages;

  if (include_internals)
    {
      (*callback) (priv->header_image, callback_data);
      (*callback) (priv->sidebar_image, callback_data);
      (*callback) (priv->action_area, callback_data);
    }

  pages = priv->pages;

  while (pages)
    {
      GtkAssistantPage *page = (GtkAssistantPage *) pages->data;

      (*callback) (page->page, callback_data);

      if (include_internals)
	(*callback) (page->title, callback_data);

      pages = pages->next;
    }
}

/**
 * gtk_assistant_new:
 * 
 * Creates a new #GtkAssistant.
 *
 * Return value: a newly created #GtkAssistant
 *
 * Since: 2.10
 **/
GtkWidget*
gtk_assistant_new (void)
{
  GtkWidget *assistant;

<<<<<<< HEAD
  assistant = g_object_new (GTK_TYPE_ASSISTANT,
			    "border-width", GTK_SIZE_ONE_TWELFTH_EM (12),
			    NULL);
=======
  assistant = g_object_new (GTK_TYPE_ASSISTANT, NULL);

>>>>>>> a398c840
  return assistant;
}

/**
 * gtk_assistant_get_current_page:
 * @assistant: a #GtkAssistant
 *
 * Returns the page number of the current page
 *
 * Return value: The index (starting from 0) of the current page in
 * the @assistant, if the @assistant has no pages, -1 will be returned
 *
 * Since: 2.10
 **/
gint
gtk_assistant_get_current_page (GtkAssistant *assistant)
{
  GtkAssistantPrivate *priv;

  g_return_val_if_fail (GTK_IS_ASSISTANT (assistant), -1);

  priv = assistant->priv;

  if (!priv->pages || !priv->current_page)
    return -1;

  return g_list_index (priv->pages, priv->current_page);
}

/**
 * gtk_assistant_set_current_page:
 * @assistant: a #GtkAssistant
 * @page_num: index of the page to switch to, starting from 0.
 *            If negative, the last page will be used. If greater
 *            than the number of pages in the @assistant, nothing
 *            will be done.
 *
 * Switches the page to @page_num. Note that this will only be necessary
 * in custom buttons, as the @assistant flow can be set with
 * gtk_assistant_set_forward_page_func().
 *
 * Since: 2.10
 **/
void
gtk_assistant_set_current_page (GtkAssistant *assistant,
				gint          page_num)
{
  GtkAssistantPrivate *priv;
  GtkAssistantPage *page;

  g_return_if_fail (GTK_IS_ASSISTANT (assistant));

  priv = assistant->priv;

  if (page_num >= 0)
    page = (GtkAssistantPage *) g_list_nth_data (priv->pages, page_num);
  else
    page = (GtkAssistantPage *) g_list_last (priv->pages);

  g_return_if_fail (page != NULL);

  if (priv->current_page == page)
    return;

  /* only add the page to the visited list if the
   * assistant is mapped, if not, just use it as an
   * initial page setting, for the cases where the
   * initial page is != to 0
   */
  if (GTK_WIDGET_MAPPED (assistant))
    priv->visited_pages = g_slist_prepend (priv->visited_pages,
					   priv->current_page);

  set_current_page (assistant, page);
}

/**
 * gtk_assistant_get_n_pages:
 * @assistant: a #GtkAssistant
 *
 * Returns the number of pages in the @assistant
 *
 * Return value: The number of pages in the @assistant.
 *
 * Since: 2.10
 **/
gint
gtk_assistant_get_n_pages (GtkAssistant *assistant)
{
  GtkAssistantPrivate *priv;

  g_return_val_if_fail (GTK_IS_ASSISTANT (assistant), 0);

  priv = assistant->priv;

  return g_list_length (priv->pages);
}

/**
 * gtk_assistant_get_nth_page:
 * @assistant: a #GtkAssistant
 * @page_num: The index of a page in the @assistant, or -1 to get the last page;
 *
 * Returns the child widget contained in page number @page_num.
 *
 * Return value: The child widget, or %NULL if @page_num is out of bounds.
 *
 * Since: 2.10
 **/
GtkWidget*
gtk_assistant_get_nth_page (GtkAssistant *assistant,
			    gint          page_num)
{
  GtkAssistantPrivate *priv;
  GtkAssistantPage *page;
  GList *elem;

  g_return_val_if_fail (GTK_IS_ASSISTANT (assistant), NULL);

  priv = assistant->priv;

  elem = g_list_nth (priv->pages, page_num);

  if (!elem)
    return NULL;

  page = (GtkAssistantPage *) elem->data;

  return page->page;
}

/**
 * gtk_assistant_prepend_page:
 * @assistant: a #GtkAssistant
 * @page: a #GtkWidget
 *
 * Prepends a page to the @assistant.
 *
 * Return value: the index (starting at 0) of the inserted page
 *
 * Since: 2.10
 **/
gint
gtk_assistant_prepend_page (GtkAssistant *assistant,
			    GtkWidget    *page)
{
  g_return_val_if_fail (GTK_IS_ASSISTANT (assistant), 0);
  g_return_val_if_fail (GTK_IS_WIDGET (page), 0);

  return gtk_assistant_insert_page (assistant, page, 0);
}

/**
 * gtk_assistant_append_page:
 * @assistant: a #GtkAssistant
 * @page: a #GtkWidget
 *
 * Appends a page to the @assistant.
 *
 * Return value: the index (starting at 0) of the inserted page
 *
 * Since: 2.10
 **/
gint
gtk_assistant_append_page (GtkAssistant *assistant,
			   GtkWidget    *page)
{
  g_return_val_if_fail (GTK_IS_ASSISTANT (assistant), 0);
  g_return_val_if_fail (GTK_IS_WIDGET (page), 0);

  return gtk_assistant_insert_page (assistant, page, -1);
}

/**
 * gtk_assistant_insert_page:
 * @assistant: a #GtkAssistant
 * @page: a #GtkWidget
 * @position: the index (starting at 0) at which to insert the page,
 *            or -1 to append the page to the @assistant
 *
 * Inserts a page in the @assistant at a given position.
 *
 * Return value: the index (starting from 0) of the inserted page
 *
 * Since: 2.10
 **/
gint
gtk_assistant_insert_page (GtkAssistant *assistant,
			   GtkWidget    *page,
			   gint          position)
{
  GtkAssistantPrivate *priv;
  GtkAssistantPage *page_info;
  gint n_pages;

  g_return_val_if_fail (GTK_IS_ASSISTANT (assistant), 0);
  g_return_val_if_fail (GTK_IS_WIDGET (page), 0);
  g_return_val_if_fail (page->parent == NULL, 0);
  g_return_val_if_fail (!GTK_WIDGET_TOPLEVEL (page), 0);

  priv = assistant->priv;

  page_info = g_slice_new0 (GtkAssistantPage);
  page_info->page  = page;
  page_info->title = gtk_label_new (NULL);

  g_signal_connect (G_OBJECT (page), "notify::visible",
		    G_CALLBACK (on_page_notify_visibility), assistant);

  gtk_misc_set_alignment (GTK_MISC (page_info->title), 0.,0.5);
  set_title_colors (GTK_WIDGET (assistant), page_info->title);
  set_title_font   (GTK_WIDGET (assistant), page_info->title);
  gtk_widget_show  (page_info->title);

  n_pages = g_list_length (priv->pages);

  if (position < 0 || position > n_pages)
    position = n_pages;

  priv->pages = g_list_insert (priv->pages, page_info, position);

  gtk_widget_set_child_visible (page_info->page, FALSE);
  gtk_widget_set_parent (page_info->page,  GTK_WIDGET (assistant));
  gtk_widget_set_parent (page_info->title, GTK_WIDGET (assistant));

  if (GTK_WIDGET_REALIZED (GTK_WIDGET (assistant)))
    {
      gtk_widget_realize (page_info->page);
      gtk_widget_realize (page_info->title);
    }

  gtk_widget_queue_resize (GTK_WIDGET (assistant));

  return position;
}

/**
 * gtk_assistant_set_forward_page_func:
 * @assistant: a #GtkAssistant
 * @page_func: the #GtkAssistantPageFunc, or %NULL to use the default one
 * @data: user data for @page_func
 * @destroy: destroy notifier for @data
 *
 * Sets the page forwarding function to be @page_func, this function will
 * be used to determine what will be the next page when the user presses
 * the forward button. Setting @page_func to %NULL will make the assistant
 * to use the default forward function, which just goes to the next visible 
 * page.
 *
 * Since: 2.10
 **/
void
gtk_assistant_set_forward_page_func (GtkAssistant         *assistant,
				     GtkAssistantPageFunc  page_func,
				     gpointer              data,
				     GDestroyNotify        destroy)
{
  GtkAssistantPrivate *priv;

  g_return_if_fail (GTK_IS_ASSISTANT (assistant));

  priv = assistant->priv;

  if (priv->forward_data_destroy &&
      priv->forward_function_data)
    (*priv->forward_data_destroy) (priv->forward_function_data);

  if (page_func)
    {
      priv->forward_function = page_func;
      priv->forward_function_data = data;
      priv->forward_data_destroy = destroy;
    }
  else
    {
      priv->forward_function = default_forward_function;
      priv->forward_function_data = assistant;
      priv->forward_data_destroy = NULL;
    }

  /* Page flow has possibly changed, so the
     buttons state might need to change too */
  set_assistant_buttons_state (assistant);
}

/**
 * gtk_assistant_add_action_widget:
 * @assistant: a #GtkAssistant
 * @child: a #GtkWidget
 * 
 * Adds a widget to the action area of a #GtkAssistant.
 *
 * Since: 2.10
 **/
void
gtk_assistant_add_action_widget (GtkAssistant *assistant,
				 GtkWidget    *child)
{
  GtkAssistantPrivate *priv;

  g_return_if_fail (GTK_IS_ASSISTANT (assistant));
  g_return_if_fail (GTK_IS_WIDGET (child));

  priv = assistant->priv;

  if (GTK_IS_BUTTON (child))
    gtk_size_group_add_widget (priv->size_group, child);

  gtk_box_pack_end (GTK_BOX (priv->action_area), child, FALSE, FALSE, 0);
}

/**
 * gtk_assistant_remove_action_widget:
 * @assistant: a #GtkAssistant
 * @child: a #GtkWidget
 *
 * Removes a widget from the action area of a #GtkAssistant.
 *
 * Since: 2.10
 **/
void
gtk_assistant_remove_action_widget (GtkAssistant *assistant,
				    GtkWidget    *child)
{
  GtkAssistantPrivate *priv;

  g_return_if_fail (GTK_IS_ASSISTANT (assistant));
  g_return_if_fail (GTK_IS_WIDGET (child));

  priv = assistant->priv;

  if (GTK_IS_BUTTON (child))
    gtk_size_group_remove_widget (priv->size_group, child);

  gtk_container_remove (GTK_CONTAINER (priv->action_area), child);
}

/**
 * gtk_assistant_set_page_title:
 * @assistant: a #GtkAssistant
 * @page: a page of @assistant
 * @title: the new title for @page
 * 
 * Sets a title for @page. The title is displayed in the header
 * area of the assistant when @page is the current page.
 *
 * Since: 2.10
 **/
void
gtk_assistant_set_page_title (GtkAssistant *assistant,
			      GtkWidget    *page,
			      const gchar  *title)
{
  GtkAssistantPage *page_info;
  GList *child;

  g_return_if_fail (GTK_IS_ASSISTANT (assistant));
  g_return_if_fail (GTK_IS_WIDGET (page));

  child = find_page (assistant, page);

  g_return_if_fail (child != NULL);

  page_info = (GtkAssistantPage*) child->data;

  gtk_label_set_text ((GtkLabel*) page_info->title, title);
  gtk_widget_queue_resize (GTK_WIDGET (assistant));
  gtk_widget_child_notify (page, "title");
}

/**
 * gtk_assistant_get_page_title:
 * @assistant: a #GtkAssistant
 * @page: a page of @assistant
 * 
 * Gets the title for @page. 
 * 
 * Return value: the title for @page.
 *
 * Since: 2.10
 **/
G_CONST_RETURN gchar*
gtk_assistant_get_page_title (GtkAssistant *assistant,
			      GtkWidget    *page)
{
  GtkAssistantPage *page_info;
  GList *child;

  g_return_val_if_fail (GTK_IS_ASSISTANT (assistant), NULL);
  g_return_val_if_fail (GTK_IS_WIDGET (page), NULL);

  child = find_page (assistant, page);

  g_return_val_if_fail (child != NULL, NULL);

  page_info = (GtkAssistantPage*) child->data;

  return gtk_label_get_text ((GtkLabel*) page_info->title);
}

/**
 * gtk_assistant_set_page_type:
 * @assistant: a #GtkAssistant
 * @page: a page of @assistant
 * @type: the new type for @page
 * 
 * Sets the page type for @page. The page type determines the page
 * behavior in the @assistant.
 *
 * Since: 2.10
 **/
void
gtk_assistant_set_page_type (GtkAssistant         *assistant,
			     GtkWidget            *page,
			     GtkAssistantPageType  type)
{
  GtkAssistantPrivate *priv;
  GtkAssistantPage *page_info;
  GList *child;

  g_return_if_fail (GTK_IS_ASSISTANT (assistant));
  g_return_if_fail (GTK_IS_WIDGET (page));

  priv = assistant->priv;
  child = find_page (assistant, page);

  g_return_if_fail (child != NULL);

  page_info = (GtkAssistantPage*) child->data;

  if (type != page_info->type)
    {
      page_info->type = type;

      /* Always set buttons state, a change in a future page
	 might change current page buttons */
      set_assistant_buttons_state (assistant);

      gtk_widget_child_notify (page, "page-type");
    }
}

/**
 * gtk_assistant_get_page_type:
 * @assistant: a #GtkAssistant
 * @page: a page of @assistant
 *
 * Gets the page type of @page.
 *
 * Return value: the page type of @page.
 *
 * Since: 2.10
 **/
GtkAssistantPageType
gtk_assistant_get_page_type (GtkAssistant *assistant,
			     GtkWidget    *page)
{
  GtkAssistantPage *page_info;
  GList *child;

  g_return_val_if_fail (GTK_IS_ASSISTANT (assistant), GTK_ASSISTANT_PAGE_CONTENT);
  g_return_val_if_fail (GTK_IS_WIDGET (page), GTK_ASSISTANT_PAGE_CONTENT);

  child = find_page (assistant, page);

  g_return_val_if_fail (child != NULL, GTK_ASSISTANT_PAGE_CONTENT);

  page_info = (GtkAssistantPage*) child->data;

  return page_info->type;
}

/**
 * gtk_assistant_set_page_header_image:
 * @assistant: a #GtkAssistant
 * @page: a page of @assistant
 * @pixbuf: the new header image @page
 * 
 * Sets a header image for @page. This image is displayed in the header
 * area of the assistant when @page is the current page.
 *
 * Since: 2.10
 **/
void
gtk_assistant_set_page_header_image (GtkAssistant *assistant,
				     GtkWidget    *page,
				     GdkPixbuf    *pixbuf)
{
  GtkAssistantPrivate *priv;
  GtkAssistantPage *page_info;
  GList *child;

  g_return_if_fail (GTK_IS_ASSISTANT (assistant));
  g_return_if_fail (GTK_IS_WIDGET (page));
  g_return_if_fail (pixbuf == NULL || GDK_IS_PIXBUF (pixbuf));

  priv = assistant->priv;
  child = find_page (assistant, page);

  g_return_if_fail (child != NULL);

  page_info = (GtkAssistantPage*) child->data;

  if (pixbuf != page_info->header_image)
    {
      if (page_info->header_image)
	{
	  g_object_unref (page_info->header_image);
	  page_info->header_image = NULL;
	}

      if (pixbuf)
	page_info->header_image = g_object_ref (pixbuf);

      if (page_info == priv->current_page)
	set_assistant_header_image (assistant);

      gtk_widget_child_notify (page, "header-image");
    }
}

/**
 * gtk_assistant_get_page_header_image:
 * @assistant: a #GtkAssistant
 * @page: a page of @assistant
 * 
 * Gets the header image for @page. 
 * 
 * Return value: the header image for @page, or %NULL
 * if there's no header image for the page.
 *
 * Since: 2.10
 **/
GdkPixbuf*
gtk_assistant_get_page_header_image (GtkAssistant *assistant,
				     GtkWidget    *page)
{
  GtkAssistantPage *page_info;
  GList *child;

  g_return_val_if_fail (GTK_IS_ASSISTANT (assistant), NULL);
  g_return_val_if_fail (GTK_IS_WIDGET (page), NULL);

  child = find_page (assistant, page);

  g_return_val_if_fail (child != NULL, NULL);

  page_info = (GtkAssistantPage*) child->data;

  return page_info->header_image;
}

/**
 * gtk_assistant_set_page_side_image:
 * @assistant: a #GtkAssistant
 * @page: a page of @assistant
 * @pixbuf: the new header image @page
 * 
 * Sets a header image for @page. This image is displayed in the side
 * area of the assistant when @page is the current page.
 *
 * Since: 2.10
 **/
void
gtk_assistant_set_page_side_image (GtkAssistant *assistant,
				   GtkWidget    *page,
				   GdkPixbuf    *pixbuf)
{
  GtkAssistantPrivate *priv;
  GtkAssistantPage *page_info;
  GList *child;

  g_return_if_fail (GTK_IS_ASSISTANT (assistant));
  g_return_if_fail (GTK_IS_WIDGET (page));
  g_return_if_fail (pixbuf == NULL || GDK_IS_PIXBUF (pixbuf));

  priv = assistant->priv;
  child = find_page (assistant, page);

  g_return_if_fail (child != NULL);

  page_info = (GtkAssistantPage*) child->data;

  if (pixbuf != page_info->sidebar_image)
    {
      if (page_info->sidebar_image)
	{
	  g_object_unref (page_info->sidebar_image);
	  page_info->sidebar_image = NULL;
	}

      if (pixbuf)
	page_info->sidebar_image = g_object_ref (pixbuf);

      if (page_info == priv->current_page)
	set_assistant_sidebar_image (assistant);

      gtk_widget_child_notify (page, "sidebar-image");
    }
}

/**
 * gtk_assistant_get_page_side_image:
 * @assistant: a #GtkAssistant
 * @page: a page of @assistant
 * 
 * Gets the header image for @page. 
 * 
 * Return value: the side image for @page, or %NULL
 * if there's no side image for the page.
 *
 * Since: 2.10
 **/
GdkPixbuf*
gtk_assistant_get_page_side_image (GtkAssistant *assistant,
				   GtkWidget    *page)
{
  GtkAssistantPage *page_info;
  GList *child;

  g_return_val_if_fail (GTK_IS_ASSISTANT (assistant), NULL);
  g_return_val_if_fail (GTK_IS_WIDGET (page), NULL);

  child = find_page (assistant, page);

  g_return_val_if_fail (child != NULL, NULL);

  page_info = (GtkAssistantPage*) child->data;

  return page_info->sidebar_image;
}

/**
 * gtk_assistant_set_page_complete:
 * @assistant: a #GtkAssistant
 * @page: a page of @assistant
 * @complete: the completeness status of the page
 * 
 * Sets whether @page contents are complete. This will make
 * @assistant update the buttons state to be able to continue the task.
 *
 * Since: 2.10
 **/
void
gtk_assistant_set_page_complete (GtkAssistant *assistant,
				 GtkWidget    *page,
				 gboolean      complete)
{
  GtkAssistantPrivate *priv;
  GtkAssistantPage *page_info;
  GList *child;

  g_return_if_fail (GTK_IS_ASSISTANT (assistant));
  g_return_if_fail (GTK_IS_WIDGET (page));

  priv = assistant->priv;
  child = find_page (assistant, page);

  g_return_if_fail (child != NULL);

  page_info = (GtkAssistantPage*) child->data;

  if (complete != page_info->complete)
    {
      page_info->complete = complete;

      /* Always set buttons state, a change in a future page
	 might change current page buttons */
      set_assistant_buttons_state (assistant);

      gtk_widget_child_notify (page, "complete");
    }
}

/**
 * gtk_assistant_get_page_complete:
 * @assistant: a #GtkAssistant
 * @page: a page of @assistant
 * 
 * Gets whether @page is complete..
 * 
 * Return value: %TRUE if @page is complete.
 *
 * Since: 2.10
 **/
gboolean
gtk_assistant_get_page_complete (GtkAssistant *assistant,
				 GtkWidget    *page)
{
  GtkAssistantPage *page_info;
  GList *child;

  g_return_val_if_fail (GTK_IS_ASSISTANT (assistant), FALSE);
  g_return_val_if_fail (GTK_IS_WIDGET (page), FALSE);

  child = find_page (assistant, page);

  g_return_val_if_fail (child != NULL, FALSE);

  page_info = (GtkAssistantPage*) child->data;

  return page_info->complete;
}

/**
 * gtk_assistant_update_buttons_state:
 * @assistant: a #GtkAssistant
 * 
 * Forces @assistant to recompute the buttons state.
 * 
 * GTK+ automatically takes care of this in most situations, 
 * e.g. when the user goes to a different page, or when the
 * visibility or completeness of a page changes.
 *
 * One situation where it can be necessary to call this
 * function is when changing a value on the current page
 * affects the future page flow of the assistant.
 *
 * Since: 2.10
 **/
void
gtk_assistant_update_buttons_state (GtkAssistant *assistant)
{
  g_return_if_fail (GTK_IS_ASSISTANT (assistant));

  set_assistant_buttons_state (assistant);
}



/* accessible implementation */

static gint
gtk_assistant_accessible_get_n_children (AtkObject *accessible)
{
  GtkAssistant *assistant;
  GtkWidget *widget;

  widget = GTK_ACCESSIBLE (accessible)->widget;

  if (!widget)
    return 0;

  assistant = GTK_ASSISTANT (widget);
   
  return g_list_length (assistant->priv->pages) + 1;
}


static AtkObject *
gtk_assistant_accessible_ref_child (AtkObject *accessible,
				    gint       index)
{
  GtkAssistant *assistant;
  GtkAssistantPrivate *priv;
  GtkWidget *widget, *child;
  gint n_pages;
  AtkObject *obj;
  const gchar *title;

  widget = GTK_ACCESSIBLE (accessible)->widget;
  if (!widget)
    return NULL;

  assistant = GTK_ASSISTANT (widget);
  priv = assistant->priv;
  n_pages = g_list_length (priv->pages);

  if (index < 0)
    return NULL;
  else if (index < n_pages)
    {
      GtkAssistantPage *page = g_list_nth_data (priv->pages, index / 2);

      child = page->page;
      title = gtk_assistant_get_page_title (assistant, child);
    }
  else if (index == n_pages)
    {
      child = priv->action_area;
      title = NULL;
    }
  else
    return NULL;
  
  obj = gtk_widget_get_accessible (child);

  if (title)
    atk_object_set_name (obj, title);

  return g_object_ref (obj);
}

static void
gtk_assistant_accessible_class_init (AtkObjectClass *class)
{
  class->get_n_children = gtk_assistant_accessible_get_n_children;
  class->ref_child = gtk_assistant_accessible_ref_child;
}

static GType
gtk_assistant_accessible_get_type (void)
{
  static GType type = 0;
  
  if (!type)
    {
      /*
       * Figure out the size of the class and instance
       * we are deriving from
       */
      AtkObjectFactory *factory;
      GType derived_type;
      GTypeQuery query;
      GType derived_atk_type;

      derived_type = g_type_parent (GTK_TYPE_ASSISTANT);
      factory = atk_registry_get_factory (atk_get_default_registry (),
					  derived_type);
      derived_atk_type = atk_object_factory_get_accessible_type (factory);
      g_type_query (derived_atk_type, &query);

      type = g_type_register_static_simple (derived_atk_type,
					    I_("GtkAssistantAccessible"),
					    query.class_size,
					    (GClassInitFunc) gtk_assistant_accessible_class_init,
					    query.instance_size,
					    NULL, 0);
    }

  return type;
}

static AtkObject *
gtk_assistant_accessible_new (GObject *obj)
{
  AtkObject *accessible;

  g_return_val_if_fail (GTK_IS_ASSISTANT (obj), NULL);

  accessible = g_object_new (gtk_assistant_accessible_get_type (), NULL);
  atk_object_initialize (accessible, obj);

  return accessible;
}

static GType
gtk_assistant_accessible_factory_get_accessible_type (void)
{
  return gtk_assistant_accessible_get_type ();
}

static AtkObject*
gtk_assistant_accessible_factory_create_accessible (GObject *obj)
{
  return gtk_assistant_accessible_new (obj);
}

static void
gtk_assistant_accessible_factory_class_init (AtkObjectFactoryClass *class)
{
  class->create_accessible = gtk_assistant_accessible_factory_create_accessible;
  class->get_accessible_type = gtk_assistant_accessible_factory_get_accessible_type;
}

static GType
gtk_assistant_accessible_factory_get_type (void)
{
  static GType type = 0;

  if (!type)
    {
      type = g_type_register_static_simple (ATK_TYPE_OBJECT_FACTORY,
					    I_("GtkAssistantAccessibleFactory"),
					    sizeof (AtkObjectFactoryClass),
					    (GClassInitFunc) gtk_assistant_accessible_factory_class_init,
					    sizeof (AtkObjectFactory),
					    NULL, 0);
    }

  return type;
}

static AtkObject *
gtk_assistant_get_accessible (GtkWidget *widget)
{
  static gboolean first_time = TRUE;

  if (first_time)
    {
      AtkObjectFactory *factory;
      AtkRegistry *registry;
      GType derived_type;
      GType derived_atk_type;

      /*
       * Figure out whether accessibility is enabled by looking at the
       * type of the accessible object which would be created for
       * the parent type of GtkAssistant.
       */
      derived_type = g_type_parent (GTK_TYPE_ASSISTANT);

      registry = atk_get_default_registry ();
      factory = atk_registry_get_factory (registry,
					  derived_type);
      derived_atk_type = atk_object_factory_get_accessible_type (factory);
      if (g_type_is_a (derived_atk_type, GTK_TYPE_ACCESSIBLE))
	{
	  atk_registry_set_factory_type (registry,
					 GTK_TYPE_ASSISTANT,
					 gtk_assistant_accessible_factory_get_type ());
	}
      first_time = FALSE;
    }

  return GTK_WIDGET_CLASS (gtk_assistant_parent_class)->get_accessible (widget);
}


static GtkBuildableIface *parent_buildable_iface;

static void
gtk_assistant_buildable_interface_init (GtkBuildableIface *iface)
{
  parent_buildable_iface = g_type_interface_peek_parent (iface);
  iface->get_internal_child = gtk_assistant_buildable_get_internal_child;
  iface->custom_tag_start = gtk_assistant_buildable_custom_tag_start;
  iface->custom_finished = gtk_assistant_buildable_custom_finished;
}

static GObject *
gtk_assistant_buildable_get_internal_child (GtkBuildable *buildable,
                                            GtkBuilder   *builder,
                                            const gchar  *childname)
{
    if (strcmp (childname, "action_area") == 0)
      return G_OBJECT (GTK_ASSISTANT (buildable)->priv->action_area);

    return parent_buildable_iface->get_internal_child (buildable,
                                                       builder,
                                                       childname);
}

gboolean
gtk_assistant_buildable_custom_tag_start (GtkBuildable  *buildable,
                                          GtkBuilder    *builder,
                                          GObject       *child,
                                          const gchar   *tagname,
                                          GMarkupParser *parser,
                                          gpointer      *data)
{
  return parent_buildable_iface->custom_tag_start (buildable, builder, child,
                                                   tagname, parser, data);
}

static void
gtk_assistant_buildable_custom_finished (GtkBuildable *buildable,
                                         GtkBuilder   *builder,
                                         GObject      *child,
                                         const gchar  *tagname,
                                         gpointer      user_data)
{
  parent_buildable_iface->custom_finished (buildable, builder, child,
                                           tagname, user_data);
}


#define __GTK_ASSISTANT_C__
#include "gtkaliasdef.c"<|MERGE_RESOLUTION|>--- conflicted
+++ resolved
@@ -725,7 +725,8 @@
   priv = assistant->priv = GTK_ASSISTANT_GET_PRIVATE (assistant);
 
   gtk_container_set_reallocate_redraws (GTK_CONTAINER (assistant), TRUE);
-  gtk_container_set_border_width (GTK_CONTAINER (assistant), 12);
+  gtk_container_set_border_width (GTK_CONTAINER (assistant),
+		  GTK_SIZE_ONE_TWELFTH_EM (12));
 
   gtk_widget_push_composite_child ();
 
@@ -1489,14 +1490,8 @@
 {
   GtkWidget *assistant;
 
-<<<<<<< HEAD
-  assistant = g_object_new (GTK_TYPE_ASSISTANT,
-			    "border-width", GTK_SIZE_ONE_TWELFTH_EM (12),
-			    NULL);
-=======
   assistant = g_object_new (GTK_TYPE_ASSISTANT, NULL);
 
->>>>>>> a398c840
   return assistant;
 }
 
