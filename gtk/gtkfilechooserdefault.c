/* -*- Mode: C; c-file-style: "gnu"; tab-width: 8 -*- */
/* GTK - The GIMP Toolkit
 * gtkfilechooserdefault.c: Default implementation of GtkFileChooser
 * Copyright (C) 2003, Red Hat, Inc.
 *
 * This library is free software; you can redistribute it and/or
 * modify it under the terms of the GNU Lesser General Public
 * License as published by the Free Software Foundation; either
 * version 2 of the License, or (at your option) any later version.
 *
 * This library is distributed in the hope that it will be useful,
 * but WITHOUT ANY WARRANTY; without even the implied warranty of
 * MERCHANTABILITY or FITNESS FOR A PARTICULAR PURPOSE.  See the GNU
 * Lesser General Public License for more details.
 *
 * You should have received a copy of the GNU Lesser General Public
 * License along with this library. If not, see <http://www.gnu.org/licenses/>.
 */

/* TODO:
 *
 * * Fix FIXME-places-sidebar
 */

#include "config.h"

#include "gtkfilechooserdefault.h"

#include "gtkbindings.h"
#include "gtkcelllayout.h"
#include "gtkcellrendererpixbuf.h"
#include "gtkcellrenderertext.h"
#include "gtkcheckmenuitem.h"
#include "gtkclipboard.h"
#include "gtkcomboboxtext.h"
#include "gtkentry.h"
#include "gtkexpander.h"
#include "gtkfilechooserprivate.h"
#include "gtkfilechooserdialog.h"
#include "gtkfilechooserembed.h"
#include "gtkfilechooserentry.h"
#include "gtkfilechooserutils.h"
#include "gtkfilechooser.h"
#include "gtkfilesystem.h"
#include "gtkfilesystemmodel.h"
#include "gtkframe.h"
#include "gtkgrid.h"
#include "gtkiconfactory.h"
#include "gtkicontheme.h"
#include "gtkimage.h"
#include "gtkimagemenuitem.h"
#include "gtkinfobar.h"
#include "gtklabel.h"
#include "gtkmarshalers.h"
#include "gtkmessagedialog.h"
#include "gtkmountoperation.h"
#include "gtkpaned.h"
#include "gtkpathbar.h"
#include "gtkplacessidebar.h"
#include "gtkprivate.h"
#include "gtkradiobutton.h"
#include "gtkrecentfilter.h"
#include "gtkrecentmanager.h"
#include "gtkscrolledwindow.h"
#include "gtkseparatormenuitem.h"
#include "gtksettings.h"
#include "gtksizegroup.h"
#include "gtksizerequest.h"
#include "gtkstock.h"
#include "gtktoolbar.h"
#include "gtktoolbutton.h"
#include "gtktooltip.h"
#include "gtktreednd.h"
#include "gtktreeprivate.h"
#include "gtktreeselection.h"
#include "gtkbox.h"
#include "gtkorientable.h"
#include "gtkintl.h"

#include <errno.h>
#include <string.h>
#include <time.h>
#include <sys/stat.h>
#include <sys/types.h>
#include <locale.h>

#ifdef HAVE_UNISTD_H
#include <unistd.h>
#endif
#ifdef G_OS_WIN32
#include <io.h>
#endif

/* Values for GtkSelection-related "info" fields */
#define SELECTION_TEXT 0
#define SELECTION_URI  1

/* Profiling stuff */
#undef PROFILE_FILE_CHOOSER
#ifdef PROFILE_FILE_CHOOSER


#ifndef F_OK 
#define F_OK 0
#endif

#define PROFILE_INDENT 4

static int profile_indent;

static void
profile_add_indent (int indent)
{
  profile_indent += indent;
  if (profile_indent < 0)
    g_error ("You screwed up your indentation");
}

void
_gtk_file_chooser_profile_log (const char *func, int indent, const char *msg1, const char *msg2)
{
  char *str;

  if (indent < 0)
    profile_add_indent (indent);

  if (profile_indent == 0)
    str = g_strdup_printf ("MARK: %s %s %s", func ? func : "", msg1 ? msg1 : "", msg2 ? msg2 : "");
  else
    str = g_strdup_printf ("MARK: %*c %s %s %s", profile_indent - 1, ' ', func ? func : "", msg1 ? msg1 : "", msg2 ? msg2 : "");

  access (str, F_OK);
  g_free (str);

  if (indent > 0)
    profile_add_indent (indent);
}

#define profile_start(x, y) _gtk_file_chooser_profile_log (G_STRFUNC, PROFILE_INDENT, x, y)
#define profile_end(x, y) _gtk_file_chooser_profile_log (G_STRFUNC, -PROFILE_INDENT, x, y)
#define profile_msg(x, y) _gtk_file_chooser_profile_log (NULL, 0, x, y)
#else
#define profile_start(x, y)
#define profile_end(x, y)
#define profile_msg(x, y)
#endif



typedef struct _GtkFileChooserDefaultClass GtkFileChooserDefaultClass;

#define GTK_FILE_CHOOSER_DEFAULT_CLASS(klass)     (G_TYPE_CHECK_CLASS_CAST ((klass), GTK_TYPE_FILE_CHOOSER_DEFAULT, GtkFileChooserDefaultClass))
#define GTK_IS_FILE_CHOOSER_DEFAULT_CLASS(klass)  (G_TYPE_CHECK_CLASS_TYPE ((klass), GTK_TYPE_FILE_CHOOSER_DEFAULT))
#define GTK_FILE_CHOOSER_DEFAULT_GET_CLASS(obj)   (G_TYPE_INSTANCE_GET_CLASS ((obj), GTK_TYPE_FILE_CHOOSER_DEFAULT, GtkFileChooserDefaultClass))

#define MAX_LOADING_TIME 500

#define DEFAULT_NEW_FOLDER_NAME _("Type name of new folder")

struct _GtkFileChooserDefaultClass
{
  GtkBoxClass parent_class;
};

/* Signal IDs */
enum {
  LOCATION_POPUP,
  LOCATION_POPUP_ON_PASTE,
  UP_FOLDER,
  DOWN_FOLDER,
  HOME_FOLDER,
  DESKTOP_FOLDER,
  QUICK_BOOKMARK,
  LOCATION_TOGGLE_POPUP,
  SHOW_HIDDEN,
  SEARCH_SHORTCUT,
  RECENT_SHORTCUT,

  LAST_SIGNAL
};

static guint signals[LAST_SIGNAL] = { 0 };

#define MODEL_ATTRIBUTES "standard::name,standard::type,standard::display-name," \
                         "standard::is-hidden,standard::is-backup,standard::size," \
                         "standard::content-type,time::modified"
enum {
  /* the first 3 must be these due to settings caching sort column */
  MODEL_COL_NAME,
  MODEL_COL_SIZE,
  MODEL_COL_MTIME,
  MODEL_COL_FILE,
  MODEL_COL_NAME_COLLATED,
  MODEL_COL_IS_FOLDER,
  MODEL_COL_IS_SENSITIVE,
  MODEL_COL_PIXBUF,
  MODEL_COL_SIZE_TEXT,
  MODEL_COL_MTIME_TEXT,
  MODEL_COL_ELLIPSIZE,
  MODEL_COL_NUM_COLUMNS
};

/* This list of types is passed to _gtk_file_system_model_new*() */
#define MODEL_COLUMN_TYPES					\
	MODEL_COL_NUM_COLUMNS,					\
	G_TYPE_STRING,		  /* MODEL_COL_NAME */		\
	G_TYPE_INT64,		  /* MODEL_COL_SIZE */		\
	G_TYPE_LONG,		  /* MODEL_COL_MTIME */		\
	G_TYPE_FILE,		  /* MODEL_COL_FILE */		\
	G_TYPE_STRING,		  /* MODEL_COL_NAME_COLLATED */	\
	G_TYPE_BOOLEAN,		  /* MODEL_COL_IS_FOLDER */	\
	G_TYPE_BOOLEAN,		  /* MODEL_COL_IS_SENSITIVE */	\
	GDK_TYPE_PIXBUF,	  /* MODEL_COL_PIXBUF */	\
	G_TYPE_STRING,		  /* MODEL_COL_SIZE_TEXT */	\
	G_TYPE_STRING,		  /* MODEL_COL_MTIME_TEXT */	\
	PANGO_TYPE_ELLIPSIZE_MODE /* MODEL_COL_ELLIPSIZE */

/* Identifiers for target types */
enum {
  GTK_TREE_MODEL_ROW,
};

/* Icon size for if we can't get it from the theme */
#define FALLBACK_ICON_SIZE 16

#define PREVIEW_HBOX_SPACING 12
#define NUM_LINES 45
#define NUM_CHARS 60

static void gtk_file_chooser_default_iface_init       (GtkFileChooserIface        *iface);
static void gtk_file_chooser_embed_default_iface_init (GtkFileChooserEmbedIface   *iface);

static GObject* gtk_file_chooser_default_constructor  (GType                  type,
						       guint                  n_construct_properties,
						       GObjectConstructParam *construct_params);
static void     gtk_file_chooser_default_finalize     (GObject               *object);
static void     gtk_file_chooser_default_set_property (GObject               *object,
						       guint                  prop_id,
						       const GValue          *value,
						       GParamSpec            *pspec);
static void     gtk_file_chooser_default_get_property (GObject               *object,
						       guint                  prop_id,
						       GValue                *value,
						       GParamSpec            *pspec);
static void     gtk_file_chooser_default_dispose      (GObject               *object);
static void     gtk_file_chooser_default_show_all       (GtkWidget             *widget);
static void     gtk_file_chooser_default_realize        (GtkWidget             *widget);
static void     gtk_file_chooser_default_map            (GtkWidget             *widget);
static void     gtk_file_chooser_default_unmap          (GtkWidget             *widget);
static void     gtk_file_chooser_default_hierarchy_changed (GtkWidget          *widget,
							    GtkWidget          *previous_toplevel);
static void     gtk_file_chooser_default_style_updated  (GtkWidget             *widget);
static void     gtk_file_chooser_default_screen_changed (GtkWidget             *widget,
							 GdkScreen             *previous_screen);

static gboolean       gtk_file_chooser_default_set_current_folder 	   (GtkFileChooser    *chooser,
									    GFile             *folder,
									    GError           **error);
static gboolean       gtk_file_chooser_default_update_current_folder 	   (GtkFileChooser    *chooser,
									    GFile             *folder,
									    gboolean           keep_trail,
									    gboolean           clear_entry,
									    GError           **error);
static GFile *        gtk_file_chooser_default_get_current_folder 	   (GtkFileChooser    *chooser);
static void           gtk_file_chooser_default_set_current_name   	   (GtkFileChooser    *chooser,
									    const gchar       *name);
static gboolean       gtk_file_chooser_default_select_file        	   (GtkFileChooser    *chooser,
									    GFile             *file,
									    GError           **error);
static void           gtk_file_chooser_default_unselect_file      	   (GtkFileChooser    *chooser,
									    GFile             *file);
static void           gtk_file_chooser_default_select_all         	   (GtkFileChooser    *chooser);
static void           gtk_file_chooser_default_unselect_all       	   (GtkFileChooser    *chooser);
static GSList *       gtk_file_chooser_default_get_files          	   (GtkFileChooser    *chooser);
static GFile *        gtk_file_chooser_default_get_preview_file   	   (GtkFileChooser    *chooser);
static GtkFileSystem *gtk_file_chooser_default_get_file_system    	   (GtkFileChooser    *chooser);
static void           gtk_file_chooser_default_add_filter         	   (GtkFileChooser    *chooser,
									    GtkFileFilter     *filter);
static void           gtk_file_chooser_default_remove_filter      	   (GtkFileChooser    *chooser,
									    GtkFileFilter     *filter);
static GSList *       gtk_file_chooser_default_list_filters       	   (GtkFileChooser    *chooser);
static gboolean       gtk_file_chooser_default_add_shortcut_folder    (GtkFileChooser    *chooser,
								       GFile             *file,
								       GError           **error);
static gboolean       gtk_file_chooser_default_remove_shortcut_folder (GtkFileChooser    *chooser,
								       GFile             *file,
								       GError           **error);
static GSList *       gtk_file_chooser_default_list_shortcut_folders  (GtkFileChooser    *chooser);

static void           gtk_file_chooser_default_get_default_size       (GtkFileChooserEmbed *chooser_embed,
								       gint                *default_width,
								       gint                *default_height);
static gboolean       gtk_file_chooser_default_should_respond         (GtkFileChooserEmbed *chooser_embed);
static void           gtk_file_chooser_default_initial_focus          (GtkFileChooserEmbed *chooser_embed);

static void add_selection_to_recent_list (GtkFileChooserDefault *impl);

static void location_popup_handler  (GtkFileChooserDefault *impl,
				     const gchar           *path);
static void location_popup_on_paste_handler (GtkFileChooserDefault *impl);
static void location_toggle_popup_handler   (GtkFileChooserDefault *impl);
static void up_folder_handler       (GtkFileChooserDefault *impl);
static void down_folder_handler     (GtkFileChooserDefault *impl);
static void home_folder_handler     (GtkFileChooserDefault *impl);
static void desktop_folder_handler  (GtkFileChooserDefault *impl);
static void quick_bookmark_handler  (GtkFileChooserDefault *impl,
				     gint                   bookmark_index);
static void show_hidden_handler     (GtkFileChooserDefault *impl);
static void search_shortcut_handler (GtkFileChooserDefault *impl);
static void recent_shortcut_handler (GtkFileChooserDefault *impl);
static void update_appearance       (GtkFileChooserDefault *impl);

static void operation_mode_set (GtkFileChooserDefault *impl, OperationMode mode);

static void set_current_filter   (GtkFileChooserDefault *impl,
				  GtkFileFilter         *filter);
static void check_preview_change (GtkFileChooserDefault *impl);

static void filter_combo_changed       (GtkComboBox           *combo_box,
					GtkFileChooserDefault *impl);

static gboolean list_select_func   (GtkTreeSelection      *selection,
				    GtkTreeModel          *model,
				    GtkTreePath           *path,
				    gboolean               path_currently_selected,
				    gpointer               data);

static void list_selection_changed     (GtkTreeSelection      *tree_selection,
					GtkFileChooserDefault *impl);
static void list_row_activated         (GtkTreeView           *tree_view,
					GtkTreePath           *path,
					GtkTreeViewColumn     *column,
					GtkFileChooserDefault *impl);

static void path_bar_clicked (GtkPathBar            *path_bar,
			      GFile                 *file,
			      GFile                 *child,
                              gboolean               child_is_hidden,
                              GtkFileChooserDefault *impl);

static void update_cell_renderer_attributes (GtkFileChooserDefault *impl);

static void load_remove_timer (GtkFileChooserDefault *impl, LoadState new_load_state);
static void browse_files_center_selected_row (GtkFileChooserDefault *impl);

static void location_button_toggled_cb (GtkToggleButton *toggle,
					GtkFileChooserDefault *impl);
static void location_switch_to_path_bar (GtkFileChooserDefault *impl);

static void stop_loading_and_clear_list_model (GtkFileChooserDefault *impl,
                                               gboolean remove_from_treeview);

static void     search_setup_widgets         (GtkFileChooserDefault *impl);
static void     search_stop_searching        (GtkFileChooserDefault *impl,
                                              gboolean               remove_query);
static void     search_clear_model           (GtkFileChooserDefault *impl, 
					      gboolean               remove_from_treeview);
static gboolean search_should_respond        (GtkFileChooserDefault *impl);
static GSList  *search_get_selected_files    (GtkFileChooserDefault *impl);
static void     search_entry_activate_cb     (GtkEntry              *entry, 
					      gpointer               data);
static void     settings_load                (GtkFileChooserDefault *impl);

static void     recent_start_loading         (GtkFileChooserDefault *impl);
static void     recent_stop_loading          (GtkFileChooserDefault *impl);
static void     recent_clear_model           (GtkFileChooserDefault *impl,
                                              gboolean               remove_from_treeview);
static gboolean recent_should_respond        (GtkFileChooserDefault *impl);
static GSList * recent_get_selected_files    (GtkFileChooserDefault *impl);
static void     set_file_system_backend      (GtkFileChooserDefault *impl);
static void     unset_file_system_backend    (GtkFileChooserDefault *impl);




G_DEFINE_TYPE_WITH_CODE (GtkFileChooserDefault, _gtk_file_chooser_default, GTK_TYPE_BOX,
			 G_IMPLEMENT_INTERFACE (GTK_TYPE_FILE_CHOOSER,
						gtk_file_chooser_default_iface_init)
			 G_IMPLEMENT_INTERFACE (GTK_TYPE_FILE_CHOOSER_EMBED,
						gtk_file_chooser_embed_default_iface_init));						


static void
add_normal_and_shifted_binding (GtkBindingSet  *binding_set,
				guint           keyval,
				GdkModifierType modifiers,
				const gchar    *signal_name)
{
  gtk_binding_entry_add_signal (binding_set,
				keyval, modifiers,
				signal_name, 0);

  gtk_binding_entry_add_signal (binding_set,
				keyval, modifiers | GDK_SHIFT_MASK,
				signal_name, 0);
}

static void
_gtk_file_chooser_default_class_init (GtkFileChooserDefaultClass *class)
{
  static const guint quick_bookmark_keyvals[10] = {
    GDK_KEY_1, GDK_KEY_2, GDK_KEY_3, GDK_KEY_4, GDK_KEY_5, GDK_KEY_6, GDK_KEY_7, GDK_KEY_8, GDK_KEY_9, GDK_KEY_0
  };
  GObjectClass *gobject_class = G_OBJECT_CLASS (class);
  GtkWidgetClass *widget_class = GTK_WIDGET_CLASS (class);
  GtkBindingSet *binding_set;
  int i;

  gobject_class->finalize = gtk_file_chooser_default_finalize;
  gobject_class->constructor = gtk_file_chooser_default_constructor;
  gobject_class->set_property = gtk_file_chooser_default_set_property;
  gobject_class->get_property = gtk_file_chooser_default_get_property;
  gobject_class->dispose = gtk_file_chooser_default_dispose;

  widget_class->show_all = gtk_file_chooser_default_show_all;
  widget_class->realize = gtk_file_chooser_default_realize;
  widget_class->map = gtk_file_chooser_default_map;
  widget_class->unmap = gtk_file_chooser_default_unmap;
  widget_class->hierarchy_changed = gtk_file_chooser_default_hierarchy_changed;
  widget_class->style_updated = gtk_file_chooser_default_style_updated;
  widget_class->screen_changed = gtk_file_chooser_default_screen_changed;

  signals[LOCATION_POPUP] =
    g_signal_new_class_handler (I_("location-popup"),
                                G_OBJECT_CLASS_TYPE (class),
                                G_SIGNAL_RUN_FIRST | G_SIGNAL_ACTION,
                                G_CALLBACK (location_popup_handler),
                                NULL, NULL,
                                _gtk_marshal_VOID__STRING,
                                G_TYPE_NONE, 1, G_TYPE_STRING);

  signals[LOCATION_POPUP_ON_PASTE] =
    g_signal_new_class_handler (I_("location-popup-on-paste"),
                                G_OBJECT_CLASS_TYPE (class),
                                G_SIGNAL_RUN_FIRST | G_SIGNAL_ACTION,
                                G_CALLBACK (location_popup_on_paste_handler),
                                NULL, NULL,
                                _gtk_marshal_VOID__VOID,
                                G_TYPE_NONE, 0);

  signals[LOCATION_TOGGLE_POPUP] =
    g_signal_new_class_handler (I_("location-toggle-popup"),
                                G_OBJECT_CLASS_TYPE (class),
                                G_SIGNAL_RUN_FIRST | G_SIGNAL_ACTION,
                                G_CALLBACK (location_toggle_popup_handler),
                                NULL, NULL,
                                _gtk_marshal_VOID__VOID,
                                G_TYPE_NONE, 0);

  signals[UP_FOLDER] =
    g_signal_new_class_handler (I_("up-folder"),
                                G_OBJECT_CLASS_TYPE (class),
                                G_SIGNAL_RUN_FIRST | G_SIGNAL_ACTION,
                                G_CALLBACK (up_folder_handler),
                                NULL, NULL,
                                _gtk_marshal_VOID__VOID,
                                G_TYPE_NONE, 0);

  signals[DOWN_FOLDER] =
    g_signal_new_class_handler (I_("down-folder"),
                                G_OBJECT_CLASS_TYPE (class),
                                G_SIGNAL_RUN_FIRST | G_SIGNAL_ACTION,
                                G_CALLBACK (down_folder_handler),
                                NULL, NULL,
                                _gtk_marshal_VOID__VOID,
                                G_TYPE_NONE, 0);

  signals[HOME_FOLDER] =
    g_signal_new_class_handler (I_("home-folder"),
                                G_OBJECT_CLASS_TYPE (class),
                                G_SIGNAL_RUN_FIRST | G_SIGNAL_ACTION,
                                G_CALLBACK (home_folder_handler),
                                NULL, NULL,
                                _gtk_marshal_VOID__VOID,
                                G_TYPE_NONE, 0);

  signals[DESKTOP_FOLDER] =
    g_signal_new_class_handler (I_("desktop-folder"),
                                G_OBJECT_CLASS_TYPE (class),
                                G_SIGNAL_RUN_FIRST | G_SIGNAL_ACTION,
                                G_CALLBACK (desktop_folder_handler),
                                NULL, NULL,
                                _gtk_marshal_VOID__VOID,
                                G_TYPE_NONE, 0);

  signals[QUICK_BOOKMARK] =
    g_signal_new_class_handler (I_("quick-bookmark"),
                                G_OBJECT_CLASS_TYPE (class),
                                G_SIGNAL_RUN_FIRST | G_SIGNAL_ACTION,
                                G_CALLBACK (quick_bookmark_handler),
                                NULL, NULL,
                                _gtk_marshal_VOID__INT,
                                G_TYPE_NONE, 1, G_TYPE_INT);

  signals[SHOW_HIDDEN] =
    g_signal_new_class_handler (I_("show-hidden"),
                                G_OBJECT_CLASS_TYPE (class),
                                G_SIGNAL_RUN_FIRST | G_SIGNAL_ACTION,
                                G_CALLBACK (show_hidden_handler),
                                NULL, NULL,
                                _gtk_marshal_VOID__VOID,
                                G_TYPE_NONE, 0);

  signals[SEARCH_SHORTCUT] =
    g_signal_new_class_handler (I_("search-shortcut"),
                                G_OBJECT_CLASS_TYPE (class),
                                G_SIGNAL_RUN_FIRST | G_SIGNAL_ACTION,
                                G_CALLBACK (search_shortcut_handler),
                                NULL, NULL,
                                _gtk_marshal_VOID__VOID,
                                G_TYPE_NONE, 0);

  signals[RECENT_SHORTCUT] =
    g_signal_new_class_handler (I_("recent-shortcut"),
                                G_OBJECT_CLASS_TYPE (class),
                                G_SIGNAL_RUN_FIRST | G_SIGNAL_ACTION,
                                G_CALLBACK (recent_shortcut_handler),
                                NULL, NULL,
                                _gtk_marshal_VOID__VOID,
                                G_TYPE_NONE, 0);

  binding_set = gtk_binding_set_by_class (class);

  gtk_binding_entry_add_signal (binding_set,
				GDK_KEY_l, GDK_CONTROL_MASK,
				"location-toggle-popup",
				0);

  gtk_binding_entry_add_signal (binding_set,
				GDK_KEY_slash, 0,
				"location-popup",
				1, G_TYPE_STRING, "/");
  gtk_binding_entry_add_signal (binding_set,
				GDK_KEY_KP_Divide, 0,
				"location-popup",
				1, G_TYPE_STRING, "/");

#ifdef G_OS_UNIX
  gtk_binding_entry_add_signal (binding_set,
				GDK_KEY_asciitilde, 0,
				"location-popup",
				1, G_TYPE_STRING, "~");
#endif

  gtk_binding_entry_add_signal (binding_set,
				GDK_KEY_v, GDK_CONTROL_MASK,
				"location-popup-on-paste",
				0);

  add_normal_and_shifted_binding (binding_set,
				  GDK_KEY_Up, GDK_MOD1_MASK,
				  "up-folder");

  add_normal_and_shifted_binding (binding_set,
				  GDK_KEY_KP_Up, GDK_MOD1_MASK,
				  "up-folder");

  add_normal_and_shifted_binding (binding_set,
				  GDK_KEY_Down, GDK_MOD1_MASK,
				  "down-folder");
  add_normal_and_shifted_binding (binding_set,
				  GDK_KEY_KP_Down, GDK_MOD1_MASK,
				  "down-folder");

  gtk_binding_entry_add_signal (binding_set,
				GDK_KEY_Home, GDK_MOD1_MASK,
				"home-folder",
				0);
  gtk_binding_entry_add_signal (binding_set,
				GDK_KEY_KP_Home, GDK_MOD1_MASK,
				"home-folder",
				0);
  gtk_binding_entry_add_signal (binding_set,
				GDK_KEY_d, GDK_MOD1_MASK,
				"desktop-folder",
				0);
  gtk_binding_entry_add_signal (binding_set,
				GDK_KEY_h, GDK_CONTROL_MASK,
                                "show-hidden",
                                0);
  gtk_binding_entry_add_signal (binding_set,
                                GDK_KEY_s, GDK_MOD1_MASK,
                                "search-shortcut",
                                0);
  gtk_binding_entry_add_signal (binding_set,
                                GDK_KEY_r, GDK_MOD1_MASK,
                                "recent-shortcut",
                                0);

  for (i = 0; i < 10; i++)
    gtk_binding_entry_add_signal (binding_set,
				  quick_bookmark_keyvals[i], GDK_MOD1_MASK,
				  "quick-bookmark",
				  1, G_TYPE_INT, i);

  _gtk_file_chooser_install_properties (gobject_class);
}

static void
gtk_file_chooser_default_iface_init (GtkFileChooserIface *iface)
{
  iface->select_file = gtk_file_chooser_default_select_file;
  iface->unselect_file = gtk_file_chooser_default_unselect_file;
  iface->select_all = gtk_file_chooser_default_select_all;
  iface->unselect_all = gtk_file_chooser_default_unselect_all;
  iface->get_files = gtk_file_chooser_default_get_files;
  iface->get_preview_file = gtk_file_chooser_default_get_preview_file;
  iface->get_file_system = gtk_file_chooser_default_get_file_system;
  iface->set_current_folder = gtk_file_chooser_default_set_current_folder;
  iface->get_current_folder = gtk_file_chooser_default_get_current_folder;
  iface->set_current_name = gtk_file_chooser_default_set_current_name;
  iface->add_filter = gtk_file_chooser_default_add_filter;
  iface->remove_filter = gtk_file_chooser_default_remove_filter;
  iface->list_filters = gtk_file_chooser_default_list_filters;
  iface->add_shortcut_folder = gtk_file_chooser_default_add_shortcut_folder;
  iface->remove_shortcut_folder = gtk_file_chooser_default_remove_shortcut_folder;
  iface->list_shortcut_folders = gtk_file_chooser_default_list_shortcut_folders;
}

static void
gtk_file_chooser_embed_default_iface_init (GtkFileChooserEmbedIface *iface)
{
  iface->get_default_size = gtk_file_chooser_default_get_default_size;
  iface->should_respond = gtk_file_chooser_default_should_respond;
  iface->initial_focus = gtk_file_chooser_default_initial_focus;
}

static void
_gtk_file_chooser_default_init (GtkFileChooserDefault *impl)
{
  profile_start ("start", NULL);
#ifdef PROFILE_FILE_CHOOSER
  access ("MARK: *** CREATE FILE CHOOSER", F_OK);
#endif
  impl->local_only = TRUE;
  impl->preview_widget_active = TRUE;
  impl->use_preview_label = TRUE;
  impl->select_multiple = FALSE;
  impl->show_hidden = FALSE;
  impl->show_size_column = TRUE;
  impl->icon_size = FALLBACK_ICON_SIZE;
  impl->load_state = LOAD_EMPTY;
  impl->reload_state = RELOAD_EMPTY;
  impl->pending_select_files = NULL;
  impl->location_mode = LOCATION_MODE_PATH_BAR;
  impl->operation_mode = OPERATION_MODE_BROWSE;
  impl->sort_column = MODEL_COL_NAME;
  impl->sort_order = GTK_SORT_ASCENDING;
  impl->recent_manager = gtk_recent_manager_get_default ();
  impl->create_folders = TRUE;

  gtk_orientable_set_orientation (GTK_ORIENTABLE (impl),
                                  GTK_ORIENTATION_VERTICAL);
  gtk_box_set_spacing (GTK_BOX (impl), 12);

  set_file_system_backend (impl);

  impl->bookmarks_manager = _gtk_bookmarks_manager_new (NULL, NULL);

  profile_end ("end", NULL);
}

static void
pending_select_files_free (GtkFileChooserDefault *impl)
{
  g_slist_free_full (impl->pending_select_files, g_object_unref);
  impl->pending_select_files = NULL;
}

static void
pending_select_files_add (GtkFileChooserDefault *impl,
			  GFile                 *file)
{
  impl->pending_select_files =
    g_slist_prepend (impl->pending_select_files, g_object_ref (file));
}

static void
gtk_file_chooser_default_finalize (GObject *object)
{
  GtkFileChooserDefault *impl = GTK_FILE_CHOOSER_DEFAULT (object);
  GSList *l;

  unset_file_system_backend (impl);

  g_free (impl->browse_files_last_selected_name);

  for (l = impl->filters; l; l = l->next)
    {
      GtkFileFilter *filter;

      filter = GTK_FILE_FILTER (l->data);
      g_object_unref (filter);
    }
  g_slist_free (impl->filters);

  if (impl->current_filter)
    g_object_unref (impl->current_filter);

  if (impl->current_volume_file)
    g_object_unref (impl->current_volume_file);

  if (impl->current_folder)
    g_object_unref (impl->current_folder);

  if (impl->preview_file)
    g_object_unref (impl->preview_file);

  if (impl->browse_path_bar_size_group)
    g_object_unref (impl->browse_path_bar_size_group);

  /* Free all the Models we have */
  stop_loading_and_clear_list_model (impl, FALSE);
  search_clear_model (impl, FALSE);
  recent_clear_model (impl, FALSE);

  /* stopping the load above should have cleared this */
  g_assert (impl->load_timeout_id == 0);

  g_free (impl->preview_display_name);

  g_free (impl->edited_new_text);

  G_OBJECT_CLASS (_gtk_file_chooser_default_parent_class)->finalize (object);
}

/* Shows an error dialog set as transient for the specified window */
static void
error_message_with_parent (GtkWindow  *parent,
			   const char *msg,
			   const char *detail)
{
  GtkWidget *dialog;

  dialog = gtk_message_dialog_new (parent,
				   GTK_DIALOG_MODAL | GTK_DIALOG_DESTROY_WITH_PARENT,
				   GTK_MESSAGE_ERROR,
				   GTK_BUTTONS_OK,
				   "%s",
				   msg);
  gtk_message_dialog_format_secondary_text (GTK_MESSAGE_DIALOG (dialog),
					    "%s", detail);

  if (parent && gtk_window_has_group (parent))
    gtk_window_group_add_window (gtk_window_get_group (parent),
                                 GTK_WINDOW (dialog));

  gtk_dialog_run (GTK_DIALOG (dialog));
  gtk_widget_destroy (dialog);
}

/* Returns a toplevel GtkWindow, or NULL if none */
static GtkWindow *
get_toplevel (GtkWidget *widget)
{
  GtkWidget *toplevel;

  toplevel = gtk_widget_get_toplevel (widget);
  if (!gtk_widget_is_toplevel (toplevel))
    return NULL;
  else
    return GTK_WINDOW (toplevel);
}

/* Shows an error dialog for the file chooser */
static void
error_message (GtkFileChooserDefault *impl,
	       const char            *msg,
	       const char            *detail)
{
  error_message_with_parent (get_toplevel (GTK_WIDGET (impl)), msg, detail);
}

/* Shows a simple error dialog relative to a path.  Frees the GError as well. */
static void
error_dialog (GtkFileChooserDefault *impl,
	      const char            *msg,
	      GFile                 *file,
	      GError                *error)
{
  if (error)
    {
      char *uri = NULL;
      char *text;

      if (file)
	uri = g_file_get_uri (file);
      text = g_strdup_printf (msg, uri);
      error_message (impl, text, error->message);
      g_free (text);
      g_free (uri);
      g_error_free (error);
    }
}

/* Shows an error dialog about not being able to create a folder */
static void
error_creating_folder_dialog (GtkFileChooserDefault *impl,
			      GFile                 *file,
			      GError                *error)
{
  error_dialog (impl, 
		_("The folder could not be created"), 
		file, error);
}

/* Shows an error about not being able to create a folder because a file with
 * the same name is already there.
 */
static void
error_creating_folder_over_existing_file_dialog (GtkFileChooserDefault *impl,
						 GFile                 *file,
						 GError                *error)
{
  error_dialog (impl,
		_("The folder could not be created, as a file with the same "
                  "name already exists.  Try using a different name for the "
                  "folder, or rename the file first."),
		file, error);
}

static void
error_with_file_under_nonfolder (GtkFileChooserDefault *impl,
				 GFile *parent_file)
{
  GError *error;

  error = NULL;
  g_set_error_literal (&error, G_IO_ERROR, G_IO_ERROR_NOT_DIRECTORY,
		       _("You need to choose a valid filename."));

  error_dialog (impl,
		_("Cannot create a file under %s as it is not a folder"),
		parent_file, error);
}

/* Shows an error about not being able to select a folder because a file with
 * the same name is already there.
 */
static void
error_selecting_folder_over_existing_file_dialog (GtkFileChooserDefault *impl,
						  GFile                 *file)
{
  error_dialog (impl,
		_("You may only select folders.  The item that you selected is not a folder; "
                  "try using a different item."),
		file, NULL);
}

/* Shows an error dialog about not being able to create a filename */
static void
error_building_filename_dialog (GtkFileChooserDefault *impl,
				GError                *error)
{
  error_dialog (impl, _("Invalid file name"), 
		NULL, error);
}

/* Shows an error dialog when we cannot switch to a folder */
static void
error_changing_folder_dialog (GtkFileChooserDefault *impl,
			      GFile                 *file,
			      GError                *error)
{
  error_dialog (impl, _("The folder contents could not be displayed"),
		file, error);
}

/* Changes folders, displaying an error dialog if this fails */
static gboolean
change_folder_and_display_error (GtkFileChooserDefault *impl,
				 GFile                 *file,
				 gboolean               clear_entry)
{
  GError *error;
  gboolean result;

  g_return_val_if_fail (G_IS_FILE (file), FALSE);

  /* We copy the path because of this case:
   *
   * list_row_activated()
   *   fetches path from model; path belongs to the model (*)
   *   calls change_folder_and_display_error()
   *     calls gtk_file_chooser_set_current_folder_file()
   *       changing folders fails, sets model to NULL, thus freeing the path in (*)
   */

  error = NULL;
  result = gtk_file_chooser_default_update_current_folder (GTK_FILE_CHOOSER (impl), file, TRUE, clear_entry, &error);

  if (!result)
    error_changing_folder_dialog (impl, file, error);

  return result;
}

static void
emit_default_size_changed (GtkFileChooserDefault *impl)
{
  profile_msg ("    emit default-size-changed start", NULL);
  g_signal_emit_by_name (impl, "default-size-changed");
  profile_msg ("    emit default-size-changed end", NULL);
}

static void
update_preview_widget_visibility (GtkFileChooserDefault *impl)
{
  if (impl->use_preview_label)
    {
      if (!impl->preview_label)
	{
	  impl->preview_label = gtk_label_new (impl->preview_display_name);
	  gtk_box_pack_start (GTK_BOX (impl->preview_box), impl->preview_label, FALSE, FALSE, 0);
	  gtk_box_reorder_child (GTK_BOX (impl->preview_box), impl->preview_label, 0);
	  gtk_label_set_ellipsize (GTK_LABEL (impl->preview_label), PANGO_ELLIPSIZE_MIDDLE);
	  gtk_widget_show (impl->preview_label);
	}
    }
  else
    {
      if (impl->preview_label)
	{
	  gtk_widget_destroy (impl->preview_label);
	  impl->preview_label = NULL;
	}
    }

  if (impl->preview_widget_active && impl->preview_widget)
    gtk_widget_show (impl->preview_box);
  else
    gtk_widget_hide (impl->preview_box);

  if (!gtk_widget_get_mapped (GTK_WIDGET (impl)))
    emit_default_size_changed (impl);
}

static void
set_preview_widget (GtkFileChooserDefault *impl,
		    GtkWidget             *preview_widget)
{
  if (preview_widget == impl->preview_widget)
    return;

  if (impl->preview_widget)
    gtk_container_remove (GTK_CONTAINER (impl->preview_box),
			  impl->preview_widget);

  impl->preview_widget = preview_widget;
  if (impl->preview_widget)
    {
      gtk_widget_show (impl->preview_widget);
      gtk_box_pack_start (GTK_BOX (impl->preview_box), impl->preview_widget, TRUE, TRUE, 0);
      gtk_box_reorder_child (GTK_BOX (impl->preview_box),
			     impl->preview_widget,
			     (impl->use_preview_label && impl->preview_label) ? 1 : 0);
    }

  update_preview_widget_visibility (impl);
}

/* FIXME: GtkFileSystem needs a function to split a remote path
 * into hostname and path components, or maybe just have a 
 * gtk_file_system_path_get_display_name().
 *
 * This function is also used in gtkfilechooserbutton.c
 */
gchar *
_gtk_file_chooser_label_for_file (GFile *file)
{
  const gchar *path, *start, *end, *p;
  gchar *uri, *host, *label;

  uri = g_file_get_uri (file);

  start = strstr (uri, "://");
  if (start)
    {
      start += 3;
      path = strchr (start, '/');
      if (path)
        end = path;
      else
        {
          end = uri + strlen (uri);
          path = "/";
        }

      /* strip username */
      p = strchr (start, '@');
      if (p && p < end)
        start = p + 1;
  
      p = strchr (start, ':');
      if (p && p < end)
        end = p;
  
      host = g_strndup (start, end - start);
  
      /* Translators: the first string is a path and the second string 
       * is a hostname. Nautilus and the panel contain the same string 
       * to translate. 
       */
      label = g_strdup_printf (_("%1$s on %2$s"), path, host);
  
      g_free (host);
    }
  else
    {
      label = g_strdup (uri);
    }
  
  g_free (uri);

  return label;
}

<<<<<<< HEAD
/* Inserts a path in the shortcuts tree, making a copy of it; alternatively,
 * inserts a volume.  A position of -1 indicates the end of the tree.
 */
static void
shortcuts_insert_file (GtkFileChooserDefault *impl,
		       int                    pos,
		       ShortcutType           shortcut_type,
		       GtkFileSystemVolume   *volume,
		       GFile                 *file,
		       const char            *label,
		       gboolean               removable,
		       ShortcutsIndex         type)
{
  char *label_copy;
  GdkPixbuf *pixbuf = NULL;
  gpointer data = NULL;
  GtkTreeIter iter;
  GtkIconTheme *icon_theme;

  profile_start ("start shortcut", NULL);

  if (shortcut_type == SHORTCUT_TYPE_VOLUME)
    {
      data = volume;
      label_copy = _gtk_file_system_volume_get_display_name (volume);
      pixbuf = _gtk_file_system_volume_render_icon (volume, GTK_WIDGET (impl),
				 		    impl->icon_size, NULL);
    }
  else if (shortcut_type == SHORTCUT_TYPE_FILE)
    {
      if (g_file_is_native (file))
        {
          struct ShortcutsInsertRequest *request;
	  GCancellable *cancellable;
          GtkTreePath *p;

          request = g_new0 (struct ShortcutsInsertRequest, 1);
          request->impl = g_object_ref (impl);
          request->file = g_object_ref (file);
          request->name_only = TRUE;
          request->removable = removable;
          request->pos = pos;
          request->type = type;
          if (label)
	    request->label_copy = g_strdup (label);

          if (pos == -1)
	    gtk_list_store_append (impl->shortcuts_model, &iter);
          else
	    gtk_list_store_insert (impl->shortcuts_model, &iter, pos);

          p = gtk_tree_model_get_path (GTK_TREE_MODEL (impl->shortcuts_model), &iter);
          request->row_ref = gtk_tree_row_reference_new (GTK_TREE_MODEL (impl->shortcuts_model), p);
          gtk_tree_path_free (p);

          cancellable = _gtk_file_system_get_info (request->impl->file_system, request->file,
						   "standard::is-hidden,standard::is-backup,standard::display-name,standard::icon",
						   get_file_info_finished, request);

          gtk_list_store_set (impl->shortcuts_model, &iter,
			      SHORTCUTS_COL_DATA, g_object_ref (file),
			      SHORTCUTS_COL_TYPE, SHORTCUT_TYPE_FILE,
			      SHORTCUTS_COL_CANCELLABLE, cancellable,
			      -1);

          shortcuts_update_count (impl, type, 1);

          return;
        }
      else
        {
          /* Don't call get_info for remote paths to avoid latency and
           * auth dialogs.
           */
          data = g_object_ref (file);
          if (label)
	    label_copy = g_strdup (label);
          else
	    label_copy = _gtk_file_chooser_label_for_file (file);

          /* If we switch to a better bookmarks file format (XBEL), we
           * should use mime info to get a better icon.
           */
          icon_theme = gtk_icon_theme_get_for_screen (gtk_widget_get_screen (GTK_WIDGET (impl)));
          pixbuf = gtk_icon_theme_load_icon (icon_theme, "folder-remote", 
					     impl->icon_size, 0, NULL);
        }
    }
   else
    {
      g_assert_not_reached ();

      return;
    }

  if (pos == -1)
    gtk_list_store_append (impl->shortcuts_model, &iter);
  else
    gtk_list_store_insert (impl->shortcuts_model, &iter, pos);

  shortcuts_update_count (impl, type, 1);

  gtk_list_store_set (impl->shortcuts_model, &iter,
		      SHORTCUTS_COL_PIXBUF, pixbuf,
		      SHORTCUTS_COL_PIXBUF_VISIBLE, TRUE,
		      SHORTCUTS_COL_NAME, label_copy,
		      SHORTCUTS_COL_DATA, data,
		      SHORTCUTS_COL_TYPE, shortcut_type,
		      SHORTCUTS_COL_REMOVABLE, removable,
		      SHORTCUTS_COL_CANCELLABLE, NULL,
		      -1);

  if (impl->shortcuts_pane_filter_model)
    gtk_tree_model_filter_refilter (GTK_TREE_MODEL_FILTER (impl->shortcuts_pane_filter_model));

  g_free (label_copy);

  if (pixbuf)
    g_object_unref (pixbuf);

  profile_end ("end", NULL);
}

static void
shortcuts_append_search (GtkFileChooserDefault *impl)
{
  GdkPixbuf *pixbuf;
  GtkTreeIter iter;

  pixbuf = render_search_icon (impl);

  gtk_list_store_append (impl->shortcuts_model, &iter);
  gtk_list_store_set (impl->shortcuts_model, &iter,
		      SHORTCUTS_COL_PIXBUF, pixbuf,
		      SHORTCUTS_COL_PIXBUF_VISIBLE, TRUE,
		      SHORTCUTS_COL_NAME, _("Search"),
		      SHORTCUTS_COL_DATA, NULL,
		      SHORTCUTS_COL_TYPE, SHORTCUT_TYPE_SEARCH,
		      SHORTCUTS_COL_REMOVABLE, FALSE,
		      -1);

  if (pixbuf)
    g_object_unref (pixbuf);

  impl->has_search = TRUE;
}

static gboolean
shortcuts_get_recent_enabled (GtkWidget *widget)
{
  GtkSettings *settings;
  gboolean enabled;

  if (gtk_widget_has_screen (widget))
    settings = gtk_settings_get_for_screen (gtk_widget_get_screen (widget));
  else
    settings = gtk_settings_get_default ();

  g_object_get (settings, "gtk-recent-files-enabled", &enabled, NULL);
  return enabled;
}

static void
shortcuts_append_recent (GtkFileChooserDefault *impl)
{
  GdkPixbuf *pixbuf;
  GtkTreeIter iter;
  gboolean enabled;

  enabled = shortcuts_get_recent_enabled (GTK_WIDGET (impl));
  if (!enabled)
    return;

  pixbuf = render_recent_icon (impl);

  gtk_list_store_append (impl->shortcuts_model, &iter);
  gtk_list_store_set (impl->shortcuts_model, &iter,
                      SHORTCUTS_COL_PIXBUF, pixbuf,
                      SHORTCUTS_COL_PIXBUF_VISIBLE, TRUE,
                      SHORTCUTS_COL_NAME, _("Recently Used"),
                      SHORTCUTS_COL_DATA, NULL,
                      SHORTCUTS_COL_TYPE, SHORTCUT_TYPE_RECENT,
                      SHORTCUTS_COL_REMOVABLE, FALSE,
                      -1);
  
  if (pixbuf)
    g_object_unref (pixbuf);

  impl->has_recent = TRUE;
}

/* Appends an item for the user's home directory to the shortcuts model */
static void
shortcuts_append_home (GtkFileChooserDefault *impl)
{
  const char *home_path;
  GFile *home;

  profile_start ("start", NULL);

  home_path = g_get_home_dir ();
  if (home_path == NULL)
    {
      profile_end ("end - no home directory!?", NULL);
      return;
    }

  home = g_file_new_for_path (home_path);
  shortcuts_insert_file (impl, -1, SHORTCUT_TYPE_FILE, NULL, home, NULL, FALSE, SHORTCUTS_HOME);
  impl->has_home = TRUE;

  g_object_unref (home);

  profile_end ("end", NULL);
}

/* Appends the ~/Desktop directory to the shortcuts model */
static void
shortcuts_append_desktop (GtkFileChooserDefault *impl)
{
  const char *name;
  GFile *file;

  profile_start ("start", NULL);

  name = g_get_user_special_dir (G_USER_DIRECTORY_DESKTOP);
  /* "To disable a directory, point it to the homedir."
   * See http://freedesktop.org/wiki/Software/xdg-user-dirs
   **/
  if (!g_strcmp0 (name, g_get_home_dir ()))
    {
      profile_end ("end", NULL);
      return;
    }

  file = g_file_new_for_path (name);
  shortcuts_insert_file (impl, -1, SHORTCUT_TYPE_FILE, NULL, file, _("Desktop"), FALSE, SHORTCUTS_DESKTOP);
  impl->has_desktop = TRUE;

  /* We do not actually pop up an error dialog if there is no desktop directory
   * because some people may really not want to have one.
   */

  g_object_unref (file);

  profile_end ("end", NULL);
}

/* Appends a list of GFile to the shortcuts model; returns how many were inserted */
static int
shortcuts_append_bookmarks (GtkFileChooserDefault *impl,
			    GSList                *bookmarks)
{
  int start_row;
  int num_inserted;
  gchar *label;

  profile_start ("start", NULL);

  start_row = shortcuts_get_index (impl, SHORTCUTS_BOOKMARKS_SEPARATOR) + 1;
  num_inserted = 0;

  for (; bookmarks; bookmarks = bookmarks->next)
    {
      GFile *file;

      file = bookmarks->data;

      if (impl->local_only && !_gtk_file_has_native_path (file))
	continue;

      if (shortcut_find_position (impl, file) != -1)
        continue;

      label = _gtk_file_system_get_bookmark_label (impl->file_system, file);

      shortcuts_insert_file (impl, start_row + num_inserted, SHORTCUT_TYPE_FILE, NULL, file, label, TRUE, SHORTCUTS_BOOKMARKS);
      g_free (label);

      num_inserted++;
    }

  profile_end ("end", NULL);

  return num_inserted;
}

/* Returns the index for the corresponding item in the shortcuts bar */
static int
shortcuts_get_index (GtkFileChooserDefault *impl,
		     ShortcutsIndex         where)
{
  int n;

  n = 0;
  
  if (where == SHORTCUTS_SEARCH)
    goto out;

  n += impl->has_search ? 1 : 0;

  if (where == SHORTCUTS_RECENT)
    goto out;

  n += impl->has_recent ? 1 : 0;

  if (where == SHORTCUTS_RECENT_SEPARATOR)
    goto out;

  n += 1; /* we always have the separator after the recently-used item */

  if (where == SHORTCUTS_HOME)
    goto out;

  n += impl->has_home ? 1 : 0;

  if (where == SHORTCUTS_DESKTOP)
    goto out;

  n += impl->has_desktop ? 1 : 0;

  if (where == SHORTCUTS_VOLUMES)
    goto out;

  n += impl->num_volumes;

  if (where == SHORTCUTS_SHORTCUTS)
    goto out;

  n += impl->num_shortcuts;

  if (where == SHORTCUTS_BOOKMARKS_SEPARATOR)
    goto out;

  /* If there are no bookmarks there won't be a separator */
  n += (impl->num_bookmarks > 0) ? 1 : 0;

  if (where == SHORTCUTS_BOOKMARKS)
    goto out;

  n += impl->num_bookmarks;

  if (where == SHORTCUTS_CURRENT_FOLDER_SEPARATOR)
    goto out;

  n += 1;

  if (where == SHORTCUTS_CURRENT_FOLDER)
    goto out;

  g_assert_not_reached ();

 out:

  return n;
}

/* Adds all the file system volumes to the shortcuts model */
static void
shortcuts_add_volumes (GtkFileChooserDefault *impl)
{
  int start_row;
  GSList *list, *l;
  int n;
  gboolean old_changing_folders;

  profile_start ("start", NULL);

  old_changing_folders = impl->changing_folder;
  impl->changing_folder = TRUE;

  start_row = shortcuts_get_index (impl, SHORTCUTS_VOLUMES);
  shortcuts_remove_rows (impl, start_row, impl->num_volumes);
  impl->num_volumes = 0;

  list = _gtk_file_system_list_volumes (impl->file_system);

  n = 0;

  for (l = list; l; l = l->next)
    {
      GtkFileSystemVolume *volume;

      volume = l->data;

      if (impl->local_only)
	{
	  if (_gtk_file_system_volume_is_mounted (volume))
	    {
	      GFile *base_file;
              gboolean base_has_native_path = FALSE;

	      base_file = _gtk_file_system_volume_get_root (volume);
              if (base_file != NULL)
                {
                  base_has_native_path = _gtk_file_has_native_path (base_file);
                  g_object_unref (base_file);
                }

              if (!base_has_native_path)
                continue;
	    }
	}

      shortcuts_insert_file (impl,
                             start_row + n,
                             SHORTCUT_TYPE_VOLUME,
                             _gtk_file_system_volume_ref (volume),
                             NULL,
                             NULL,
                             FALSE,
                             SHORTCUTS_VOLUMES);
      n++;
    }

  impl->num_volumes = n;
  g_slist_free (list);

  if (impl->shortcuts_pane_filter_model)
    gtk_tree_model_filter_refilter (GTK_TREE_MODEL_FILTER (impl->shortcuts_pane_filter_model));

  impl->changing_folder = old_changing_folders;

  profile_end ("end", NULL);
}

/* Inserts a separator node in the shortcuts list */
static void
shortcuts_insert_separator (GtkFileChooserDefault *impl,
			    ShortcutsIndex         where)
{
  GtkTreeIter iter;

  g_assert (where == SHORTCUTS_RECENT_SEPARATOR || 
            where == SHORTCUTS_BOOKMARKS_SEPARATOR || 
	    where == SHORTCUTS_CURRENT_FOLDER_SEPARATOR);

  gtk_list_store_insert (impl->shortcuts_model, &iter,
			 shortcuts_get_index (impl, where));
  gtk_list_store_set (impl->shortcuts_model, &iter,
		      SHORTCUTS_COL_PIXBUF, NULL,
		      SHORTCUTS_COL_PIXBUF_VISIBLE, FALSE,
		      SHORTCUTS_COL_NAME, NULL,
		      SHORTCUTS_COL_DATA, NULL,
		      SHORTCUTS_COL_TYPE, SHORTCUT_TYPE_SEPARATOR,
		      -1);
}

/* Updates the list of bookmarks */
static void
shortcuts_add_bookmarks (GtkFileChooserDefault *impl)
{
  GSList *bookmarks;
  gboolean old_changing_folders;
  GtkTreeIter iter;
  GFile *list_selected = NULL;
  ShortcutType shortcut_type;
  gpointer col_data;

  profile_start ("start", NULL);
        
  old_changing_folders = impl->changing_folder;
  impl->changing_folder = TRUE;

  if (shortcuts_get_selected (impl, &iter))
    {
      gtk_tree_model_get (GTK_TREE_MODEL (impl->shortcuts_model), 
			  &iter, 
			  SHORTCUTS_COL_DATA, &col_data,
			  SHORTCUTS_COL_TYPE, &shortcut_type,
			  -1);

      if (col_data && shortcut_type == SHORTCUT_TYPE_FILE)
	list_selected = g_object_ref (col_data);
    }

  if (impl->num_bookmarks > 0)
    shortcuts_remove_rows (impl,
			   shortcuts_get_index (impl, SHORTCUTS_BOOKMARKS_SEPARATOR),
			   impl->num_bookmarks + 1);

  impl->num_bookmarks = 0;
  shortcuts_insert_separator (impl, SHORTCUTS_BOOKMARKS_SEPARATOR);

  bookmarks = _gtk_file_system_list_bookmarks (impl->file_system);
  shortcuts_append_bookmarks (impl, bookmarks);
  g_slist_foreach (bookmarks, (GFunc) g_object_unref, NULL);
  g_slist_free (bookmarks);

  if (impl->num_bookmarks == 0)
    shortcuts_remove_rows (impl, shortcuts_get_index (impl, SHORTCUTS_BOOKMARKS_SEPARATOR), 1);

  if (impl->shortcuts_pane_filter_model)
    gtk_tree_model_filter_refilter (GTK_TREE_MODEL_FILTER (impl->shortcuts_pane_filter_model));

  if (list_selected)
    {
      shortcuts_find_folder (impl, list_selected);
      g_object_unref (list_selected);
    }

  impl->changing_folder = old_changing_folders;

  profile_end ("end", NULL);
}

/* Appends a separator and a row to the shortcuts list for the current folder */
static void
shortcuts_add_current_folder (GtkFileChooserDefault *impl)
{
  int pos;

  g_assert (!impl->shortcuts_current_folder_active);

  g_assert (impl->current_folder != NULL);

  pos = shortcut_find_position (impl, impl->current_folder);
  if (pos == -1)
    {
      GtkFileSystemVolume *volume;
      GFile *base_file;

      /* Separator */
      shortcuts_insert_separator (impl, SHORTCUTS_CURRENT_FOLDER_SEPARATOR);

      /* Item */
      pos = shortcuts_get_index (impl, SHORTCUTS_CURRENT_FOLDER);

      volume = _gtk_file_system_get_volume_for_file (impl->file_system, impl->current_folder);
      if (volume)
        base_file = _gtk_file_system_volume_get_root (volume);
      else
        base_file = NULL;

      if (base_file && g_file_equal (base_file, impl->current_folder))
        shortcuts_insert_file (impl, pos, SHORTCUT_TYPE_VOLUME, volume, NULL, NULL, FALSE, SHORTCUTS_CURRENT_FOLDER);
      else
        shortcuts_insert_file (impl, pos, SHORTCUT_TYPE_FILE, NULL, impl->current_folder, NULL, FALSE, SHORTCUTS_CURRENT_FOLDER);

      if (base_file)
        g_object_unref (base_file);
    }
}

/* Updates the current folder row in the shortcuts model */
static void
shortcuts_update_current_folder (GtkFileChooserDefault *impl)
{
  int pos;

  pos = shortcuts_get_index (impl, SHORTCUTS_CURRENT_FOLDER_SEPARATOR);

  if (impl->shortcuts_current_folder_active)
    {
      shortcuts_remove_rows (impl, pos, 2);
      impl->shortcuts_current_folder_active = FALSE;
    }

  shortcuts_add_current_folder (impl);
}

/* Filter function used for the shortcuts filter model */
static gboolean
shortcuts_pane_filter_cb (GtkTreeModel *model,
			  GtkTreeIter  *iter,
			  gpointer      data)
{
  GtkFileChooserDefault *impl;
  GtkTreePath *path;
  int pos;

  impl = GTK_FILE_CHOOSER_DEFAULT (data);

  path = gtk_tree_model_get_path (model, iter);
  if (!path)
    return FALSE;

  pos = *gtk_tree_path_get_indices (path);
  gtk_tree_path_free (path);

  return (pos < shortcuts_get_index (impl, SHORTCUTS_CURRENT_FOLDER_SEPARATOR));
}

/* Creates the list model for shortcuts */
static void
shortcuts_model_create (GtkFileChooserDefault *impl)
{
  /* Keep this order in sync with the SHORCUTS_COL_* enum values */
  impl->shortcuts_model = gtk_list_store_new (SHORTCUTS_COL_NUM_COLUMNS,
					      GDK_TYPE_PIXBUF,	/* pixbuf */
					      G_TYPE_STRING,	/* name */
					      G_TYPE_POINTER,	/* path or volume */
					      G_TYPE_INT,       /* ShortcutType */
					      G_TYPE_BOOLEAN,   /* removable */
					      G_TYPE_BOOLEAN,   /* pixbuf cell visibility */
					      G_TYPE_POINTER);  /* GCancellable */

  shortcuts_append_search (impl);

  if (impl->recent_manager)
    {
      shortcuts_append_recent (impl);
      shortcuts_insert_separator (impl, SHORTCUTS_RECENT_SEPARATOR);
    }
  
  if (impl->file_system)
    {
      shortcuts_append_home (impl);
      shortcuts_append_desktop (impl);
      shortcuts_add_volumes (impl);
    }

  impl->shortcuts_pane_filter_model = shortcuts_pane_model_filter_new (impl,
							               GTK_TREE_MODEL (impl->shortcuts_model),
								       NULL);

  gtk_tree_model_filter_set_visible_func (GTK_TREE_MODEL_FILTER (impl->shortcuts_pane_filter_model),
					  shortcuts_pane_filter_cb,
					  impl,
					  NULL);
}

/* Callback used when the "New Folder" button is clicked */
static void
new_folder_button_clicked (GtkButton             *button,
			   GtkFileChooserDefault *impl)
{
  GtkTreeIter iter;
  GtkTreePath *path;

  if (!impl->browse_files_model)
    return; /* FIXME: this sucks.  Disable the New Folder button or something. */

  /* Prevent button from being clicked twice */
  gtk_widget_set_sensitive (impl->browse_new_folder_button, FALSE);

  _gtk_file_system_model_add_editable (impl->browse_files_model, &iter);

  path = gtk_tree_model_get_path (GTK_TREE_MODEL (impl->browse_files_model), &iter);
  gtk_tree_view_scroll_to_cell (GTK_TREE_VIEW (impl->browse_files_tree_view),
				path, impl->list_name_column,
				FALSE, 0.0, 0.0);

  g_object_set (impl->list_name_renderer, "editable", TRUE, NULL);
  gtk_tree_view_set_cursor (GTK_TREE_VIEW (impl->browse_files_tree_view),
			    path,
			    impl->list_name_column,
			    TRUE);

  gtk_tree_path_free (path);
}

static GSource *
add_idle_while_impl_is_alive (GtkFileChooserDefault *impl, GCallback callback)
{
  GSource *source;

  source = g_idle_source_new ();
  g_source_set_closure (source,
			g_cclosure_new_object (callback, G_OBJECT (impl)));
  g_source_attach (source, NULL);

  return source;
}

/* Idle handler for creating a new folder after editing its name cell, or for
 * canceling the editing.
 */
static gboolean
edited_idle_cb (GtkFileChooserDefault *impl)
{
  gdk_threads_enter ();
  
  g_source_destroy (impl->edited_idle);
  impl->edited_idle = NULL;

  _gtk_file_system_model_remove_editable (impl->browse_files_model);
  g_object_set (impl->list_name_renderer, "editable", FALSE, NULL);

  gtk_widget_set_sensitive (impl->browse_new_folder_button, TRUE);

  if (impl->edited_new_text /* not cancelled? */
      && (strlen (impl->edited_new_text) != 0)
      && (strcmp (impl->edited_new_text, DEFAULT_NEW_FOLDER_NAME) != 0)) /* Don't create folder if name is empty or has not been edited */
    {
      GError *error = NULL;
      GFile *file;

      file = g_file_get_child_for_display_name (impl->current_folder,
						impl->edited_new_text,
						&error);
      if (file)
	{
	  GError *error = NULL;

	  if (g_file_make_directory (file, NULL, &error))
	    change_folder_and_display_error (impl, file, FALSE);
	  else
	    error_creating_folder_dialog (impl, file, error);

	  g_object_unref (file);
	}
      else
	error_creating_folder_dialog (impl, file, error);

      g_free (impl->edited_new_text);
      impl->edited_new_text = NULL;
    }

  gdk_threads_leave ();

  return FALSE;
}

static void
queue_edited_idle (GtkFileChooserDefault *impl,
		   const gchar           *new_text)
{
  /* We create the folder in an idle handler so that we don't modify the tree
   * just now.
   */

  if (!impl->edited_idle)
    impl->edited_idle = add_idle_while_impl_is_alive (impl, G_CALLBACK (edited_idle_cb));

  g_free (impl->edited_new_text);
  impl->edited_new_text = g_strdup (new_text);
}

/* Callback used from the text cell renderer when the new folder is named */
static void
renderer_edited_cb (GtkCellRendererText   *cell_renderer_text,
		    const gchar           *path,
		    const gchar           *new_text,
		    GtkFileChooserDefault *impl)
{
  /* work around bug #154921 */
  g_object_set (cell_renderer_text, 
		"mode", GTK_CELL_RENDERER_MODE_INERT, NULL);
  queue_edited_idle (impl, new_text);
}

/* Callback used from the text cell renderer when the new folder edition gets
 * canceled.
 */
static void
renderer_editing_canceled_cb (GtkCellRendererText   *cell_renderer_text,
			      GtkFileChooserDefault *impl)
{
  /* work around bug #154921 */
  g_object_set (cell_renderer_text, 
		"mode", GTK_CELL_RENDERER_MODE_INERT, NULL);
  queue_edited_idle (impl, NULL);
}

/* Creates the widgets for the filter combo box */
static GtkWidget *
filter_create (GtkFileChooserDefault *impl)
{
  GtkCellRenderer *cell;
  GList           *cells;

  impl->filter_combo = gtk_combo_box_text_new ();
  gtk_combo_box_set_focus_on_click (GTK_COMBO_BOX (impl->filter_combo), FALSE);

  /* Get the combo's text renderer and set ellipsize parameters */
  cells = gtk_cell_layout_get_cells (GTK_CELL_LAYOUT (impl->filter_combo));
  g_assert (cells);
  cell = cells->data;

  g_object_set (G_OBJECT (cell),
		"ellipsize", PANGO_ELLIPSIZE_END,
		NULL);

  g_list_free (cells);

  g_signal_connect (impl->filter_combo, "changed",
		    G_CALLBACK (filter_combo_changed), impl);

  gtk_widget_set_tooltip_text (impl->filter_combo,
                               _("Select which types of files are shown"));

  return impl->filter_combo;
}

static GtkWidget *
toolbutton_new (GtkFileChooserDefault *impl,
                GIcon                 *icon,
                gboolean               sensitive,
                gboolean               show,
                GCallback              callback)
{
  GtkToolItem *item;
  GtkWidget *image;

  item = gtk_tool_button_new (NULL, NULL);
  image = gtk_image_new_from_gicon (icon, GTK_ICON_SIZE_SMALL_TOOLBAR);
  gtk_widget_show (image);
  gtk_tool_button_set_icon_widget (GTK_TOOL_BUTTON (item), image);

  gtk_widget_set_sensitive (GTK_WIDGET (item), sensitive);
  g_signal_connect (item, "clicked", callback, impl);

  if (show)
    gtk_widget_show (GTK_WIDGET (item));

  return GTK_WIDGET (item);
}

/* Looks for a path among the shortcuts; returns its index or -1 if it doesn't exist */
static int
shortcut_find_position (GtkFileChooserDefault *impl,
			GFile                 *file)
{
  GtkTreeIter iter;
  int i;
  int current_folder_separator_idx;

  if (!gtk_tree_model_get_iter_first (GTK_TREE_MODEL (impl->shortcuts_model), &iter))
    return -1;

  current_folder_separator_idx = shortcuts_get_index (impl, SHORTCUTS_CURRENT_FOLDER_SEPARATOR);

#if 0
  /* FIXME: is this still needed? */
  if (current_folder_separator_idx >= impl->shortcuts_model->length)
    return -1;
#endif

  for (i = 0; i < current_folder_separator_idx; i++)
    {
      gpointer col_data;
      ShortcutType shortcut_type;

      gtk_tree_model_get (GTK_TREE_MODEL (impl->shortcuts_model), &iter,
			  SHORTCUTS_COL_DATA, &col_data,
			  SHORTCUTS_COL_TYPE, &shortcut_type,
			  -1);

      if (col_data)
	{
	  if (shortcut_type == SHORTCUT_TYPE_VOLUME)
	    {
	      GtkFileSystemVolume *volume;
	      GFile *base_file;
	      gboolean exists;

	      volume = col_data;
	      base_file = _gtk_file_system_volume_get_root (volume);

	      exists = base_file && g_file_equal (file, base_file);

	      if (base_file)
		g_object_unref (base_file);

	      if (exists)
		return i;
	    }
	  else if (shortcut_type == SHORTCUT_TYPE_FILE)
	    {
	      GFile *model_file;

	      model_file = col_data;

	      if (model_file && g_file_equal (model_file, file))
		return i;
	    }
	}

      if (i < current_folder_separator_idx - 1)
	{
	  if (!gtk_tree_model_iter_next (GTK_TREE_MODEL (impl->shortcuts_model), &iter))
	    g_assert_not_reached ();
	}
    }

  return -1;
}

/* Tries to add a bookmark from a path name */
static gboolean
shortcuts_add_bookmark_from_file (GtkFileChooserDefault *impl,
				  GFile                 *file,
				  int                    pos)
{
  GError *error;

  g_return_val_if_fail (G_IS_FILE (file), FALSE);

  if (shortcut_find_position (impl, file) != -1)
    return FALSE;

  error = NULL;
  if (!_gtk_file_system_insert_bookmark (impl->file_system, file, pos, &error))
    {
      error_adding_bookmark_dialog (impl, file, error);
      return FALSE;
    }

  return TRUE;
}

static void
add_bookmark_foreach_cb (GtkTreeModel *model,
			 GtkTreePath  *path,
			 GtkTreeIter  *iter,
			 gpointer      data)
{
  GtkFileChooserDefault *impl;
  GFile *file;

  impl = (GtkFileChooserDefault *) data;

  gtk_tree_model_get (model, iter,
                      MODEL_COL_FILE, &file,
                      -1);

  shortcuts_add_bookmark_from_file (impl, file, -1);

  g_object_unref (file);
}

/* Adds a bookmark from the currently selected item in the file list */
static void
bookmarks_add_selected_folder (GtkFileChooserDefault *impl)
{
  GtkTreeSelection *selection;

  selection = gtk_tree_view_get_selection (GTK_TREE_VIEW (impl->browse_files_tree_view));

  if (gtk_tree_selection_count_selected_rows (selection) == 0)
    shortcuts_add_bookmark_from_file (impl, impl->current_folder, -1);
  else
    gtk_tree_selection_selected_foreach (selection,
					 add_bookmark_foreach_cb,
					 impl);
}

/* Callback used when the "Add bookmark" button is clicked */
static void
add_bookmark_button_clicked_cb (GtkButton *button,
				GtkFileChooserDefault *impl)
{
  bookmarks_add_selected_folder (impl);
}

/* Returns TRUE plus an iter in the shortcuts_model if a row is selected;
 * returns FALSE if no shortcut is selected.
 */
static gboolean
shortcuts_get_selected (GtkFileChooserDefault *impl,
			GtkTreeIter           *iter)
{
  GtkTreeSelection *selection;
  GtkTreeIter parent_iter;

  if (!impl->browse_shortcuts_tree_view)
    return FALSE;

  selection = gtk_tree_view_get_selection (GTK_TREE_VIEW (impl->browse_shortcuts_tree_view));

  if (!gtk_tree_selection_get_selected (selection, NULL, &parent_iter))
    return FALSE;

  gtk_tree_model_filter_convert_iter_to_child_iter (GTK_TREE_MODEL_FILTER (impl->shortcuts_pane_filter_model),
						    iter,
						    &parent_iter);
  return TRUE;
}

/* Removes the selected bookmarks */
static void
remove_selected_bookmarks (GtkFileChooserDefault *impl)
{
  GtkTreeIter iter;
  gpointer col_data;
  GFile *file;
  gboolean removable;
  GError *error;

  if (!shortcuts_get_selected (impl, &iter))
    return;

  gtk_tree_model_get (GTK_TREE_MODEL (impl->shortcuts_model), &iter,
		      SHORTCUTS_COL_DATA, &col_data,
		      SHORTCUTS_COL_REMOVABLE, &removable,
		      -1);

  if (!removable)
    return;

  g_assert (col_data != NULL);

  file = col_data;

  error = NULL;
  if (!_gtk_file_system_remove_bookmark (impl->file_system, file, &error))
    error_removing_bookmark_dialog (impl, file, error);
}

/* Callback used when the "Remove bookmark" button is clicked */
static void
remove_bookmark_button_clicked_cb (GtkButton *button,
				   GtkFileChooserDefault *impl)
{
  remove_selected_bookmarks (impl);
}

struct selection_check_closure {
  GtkFileChooserDefault *impl;
  int num_selected;
  gboolean all_files;
  gboolean all_folders;
};

/* Used from gtk_tree_selection_selected_foreach() */
static void
selection_check_foreach_cb (GtkTreeModel *model,
			    GtkTreePath  *path,
			    GtkTreeIter  *iter,
			    gpointer      data)
{
  struct selection_check_closure *closure;
  gboolean is_folder;
  GFile *file;

  gtk_tree_model_get (model, iter,
                      MODEL_COL_FILE, &file,
                      MODEL_COL_IS_FOLDER, &is_folder,
                      -1);

  if (file == NULL)
    return;

  g_object_unref (file);

  closure = data;
  closure->num_selected++;

  closure->all_folders = closure->all_folders && is_folder;
  closure->all_files = closure->all_files && !is_folder;
}

/* Checks whether the selected items in the file list are all files or all folders */
static void
selection_check (GtkFileChooserDefault *impl,
		 gint                  *num_selected,
		 gboolean              *all_files,
		 gboolean              *all_folders)
{
  struct selection_check_closure closure;
  GtkTreeSelection *selection;

  closure.impl = impl;
  closure.num_selected = 0;
  closure.all_files = TRUE;
  closure.all_folders = TRUE;

  selection = gtk_tree_view_get_selection (GTK_TREE_VIEW (impl->browse_files_tree_view));
  gtk_tree_selection_selected_foreach (selection,
				       selection_check_foreach_cb,
				       &closure);

  g_assert (closure.num_selected == 0 || !(closure.all_files && closure.all_folders));

  if (num_selected)
    *num_selected = closure.num_selected;

  if (all_files)
    *all_files = closure.all_files;

  if (all_folders)
    *all_folders = closure.all_folders;
}

struct get_selected_file_closure {
  GtkFileChooserDefault *impl;
  GFile *file;
};

static void
get_selected_file_foreach_cb (GtkTreeModel *model,
			      GtkTreePath  *path,
			      GtkTreeIter  *iter,
			      gpointer      data)
{
  struct get_selected_file_closure *closure = data;

  if (closure->file)
    {
      /* Just in case this function gets run more than once with a multiple selection; we only care about one file */
      g_object_unref (closure->file);
      closure->file = NULL;
    }

  gtk_tree_model_get (model, iter,
                      MODEL_COL_FILE, &closure->file, /* this will give us a reffed file */
                      -1);
}

/* Returns a selected path from the file list */
static GFile *
get_selected_file (GtkFileChooserDefault *impl)
{
  struct get_selected_file_closure closure;
  GtkTreeSelection *selection;

  closure.impl = impl;
  closure.file = NULL;

  selection =  gtk_tree_view_get_selection (GTK_TREE_VIEW (impl->browse_files_tree_view));
  gtk_tree_selection_selected_foreach (selection,
				       get_selected_file_foreach_cb,
				       &closure);

  return closure.file;
}

typedef struct {
  GtkFileChooserDefault *impl;
  gchar *tip;
} UpdateTooltipData;

static void 
update_tooltip (GtkTreeModel      *model,
		GtkTreePath       *path,
		GtkTreeIter       *iter,
		gpointer           data)
{
  UpdateTooltipData *udata = data;

  if (udata->tip == NULL)
    {
      gchar *display_name;

      gtk_tree_model_get (model, iter,
                          MODEL_COL_NAME, &display_name,
                          -1);

      udata->tip = g_strdup_printf (_("Add the folder '%s' to the bookmarks"),
                                    display_name);
      g_free (display_name);
    }
}


/* Sensitize the "add bookmark" button if all the selected items are folders, or
 * if there are no selected items *and* the current folder is not in the
 * bookmarks list.  De-sensitize the button otherwise.
 */
static void
bookmarks_check_add_sensitivity (GtkFileChooserDefault *impl)
{
  gint num_selected;
  gboolean all_folders;
  gboolean active;
  gchar *tip;

  selection_check (impl, &num_selected, NULL, &all_folders);

  if (num_selected == 0)
    active = (impl->current_folder != NULL) && (shortcut_find_position (impl, impl->current_folder) == -1);
  else if (num_selected == 1)
    {
      GFile *file;

      file = get_selected_file (impl);
      active = file && all_folders && (shortcut_find_position (impl, file) == -1);
      if (file)
	g_object_unref (file);
    }
  else
    active = all_folders;

  gtk_widget_set_sensitive (impl->browse_shortcuts_add_button, active);

  if (impl->browse_files_popup_menu_add_shortcut_item)
    gtk_widget_set_sensitive (impl->browse_files_popup_menu_add_shortcut_item,
                              (num_selected == 0) ? FALSE : active);

  if (active)
    {
      if (num_selected == 0)
        tip = g_strdup_printf (_("Add the current folder to the bookmarks"));
      else if (num_selected > 1)
        tip = g_strdup_printf (_("Add the selected folders to the bookmarks"));
      else
        {
          GtkTreeSelection *selection;
          UpdateTooltipData data;

          selection = gtk_tree_view_get_selection (GTK_TREE_VIEW (impl->browse_files_tree_view));
          data.impl = impl;
          data.tip = NULL;
          gtk_tree_selection_selected_foreach (selection, update_tooltip, &data);
          tip = data.tip;
        }

      gtk_widget_set_tooltip_text (impl->browse_shortcuts_add_button, tip);
      g_free (tip);
    }
}

/* Sets the sensitivity of the "remove bookmark" button depending on whether a
 * bookmark row is selected in the shortcuts tree.
 */
static void
bookmarks_check_remove_sensitivity (GtkFileChooserDefault *impl)
{
  GtkTreeIter iter;
  gboolean removable = FALSE;
  gchar *name = NULL;
  gchar *tip;
  
  if (shortcuts_get_selected (impl, &iter))
    {
      gtk_tree_model_get (GTK_TREE_MODEL (impl->shortcuts_model), &iter,
                          SHORTCUTS_COL_REMOVABLE, &removable,
                          SHORTCUTS_COL_NAME, &name,
                          -1);
      gtk_widget_set_sensitive (impl->browse_shortcuts_remove_button, removable);

      if (removable)
        tip = g_strdup_printf (_("Remove the bookmark '%s'"), name);
      else
        tip = g_strdup_printf (_("Bookmark '%s' cannot be removed"), name);

      gtk_widget_set_tooltip_text (impl->browse_shortcuts_remove_button, tip);
      g_free (tip);
    }
  else
    gtk_widget_set_tooltip_text (impl->browse_shortcuts_remove_button,
                                 _("Remove the selected bookmark"));
  g_free (name);
}

static void
shortcuts_check_popup_sensitivity (GtkFileChooserDefault *impl)
{
  GtkTreeIter iter;
  gboolean removable = FALSE;

  if (impl->browse_shortcuts_popup_menu == NULL)
    return;

  if (shortcuts_get_selected (impl, &iter))
    gtk_tree_model_get (GTK_TREE_MODEL (impl->shortcuts_model), &iter,
			SHORTCUTS_COL_REMOVABLE, &removable,
			-1);

  gtk_widget_set_sensitive (impl->browse_shortcuts_popup_menu_remove_item, removable);
  gtk_widget_set_sensitive (impl->browse_shortcuts_popup_menu_rename_item, removable);
}

/* GtkWidget::drag-begin handler for the shortcuts list. */
static void
shortcuts_drag_begin_cb (GtkWidget             *widget,
			 GdkDragContext        *context,
			 GtkFileChooserDefault *impl)
{
#if 0
  impl->shortcuts_drag_context = g_object_ref (context);
#endif
}

#if 0
/* Removes the idle handler for outside drags */
static void
shortcuts_cancel_drag_outside_idle (GtkFileChooserDefault *impl)
{
  if (!impl->shortcuts_drag_outside_idle)
    return;

  g_source_destroy (impl->shortcuts_drag_outside_idle);
  impl->shortcuts_drag_outside_idle = NULL;
}
#endif

/* GtkWidget::drag-end handler for the shortcuts list. */
static void
shortcuts_drag_end_cb (GtkWidget             *widget,
		       GdkDragContext        *context,
		       GtkFileChooserDefault *impl)
{
#if 0
  g_object_unref (impl->shortcuts_drag_context);

  shortcuts_cancel_drag_outside_idle (impl);

  if (!impl->shortcuts_drag_outside)
    return;

  gtk_button_clicked (GTK_BUTTON (impl->browse_shortcuts_remove_button));

  impl->shortcuts_drag_outside = FALSE;
#endif
}

/* GtkWidget::drag-data-delete handler for the shortcuts list. */
static void
shortcuts_drag_data_delete_cb (GtkWidget             *widget,
			       GdkDragContext        *context,
			       GtkFileChooserDefault *impl)
{
  g_signal_stop_emission_by_name (widget, "drag-data-delete");
}

/* GtkWidget::drag-leave handler for the shortcuts list.  We unhighlight the
 * drop position.
 */
static void
shortcuts_drag_leave_cb (GtkWidget             *widget,
			 GdkDragContext        *context,
			 guint                  time_,
			 GtkFileChooserDefault *impl)
{
#if 0
  if (gtk_drag_get_source_widget (context) == widget && !impl->shortcuts_drag_outside_idle)
    {
      impl->shortcuts_drag_outside_idle = add_idle_while_impl_is_alive (impl, G_CALLBACK (shortcuts_drag_outside_idle_cb));
    }
#endif

  gtk_tree_view_set_drag_dest_row (GTK_TREE_VIEW (impl->browse_shortcuts_tree_view),
				   NULL,
				   GTK_TREE_VIEW_DROP_BEFORE);

  g_signal_stop_emission_by_name (widget, "drag-leave");
}

/* Computes the appropriate row and position for dropping */
static void
shortcuts_compute_drop_position (GtkFileChooserDefault   *impl,
				 int                      x,
				 int                      y,
				 GtkTreePath            **path,
				 GtkTreeViewDropPosition *pos)
{
  GtkTreeView *tree_view;
  GtkTreeViewColumn *column;
  int cell_y;
  GdkRectangle cell;
  int row;
  int bookmarks_index;
  int header_height = 0;

  tree_view = GTK_TREE_VIEW (impl->browse_shortcuts_tree_view);

  if (gtk_tree_view_get_headers_visible (tree_view))
    header_height = _gtk_tree_view_get_header_height (tree_view);

  bookmarks_index = shortcuts_get_index (impl, SHORTCUTS_BOOKMARKS);

  if (!gtk_tree_view_get_path_at_pos (tree_view,
                                      x,
				      y - header_height,
                                      path,
                                      &column,
                                      NULL,
                                      &cell_y))
    {
      row = bookmarks_index + impl->num_bookmarks - 1;
      *path = gtk_tree_path_new_from_indices (row, -1);
      *pos = GTK_TREE_VIEW_DROP_AFTER;
      return;
    }

  row = *gtk_tree_path_get_indices (*path);
  gtk_tree_view_get_background_area (tree_view, *path, column, &cell);
  gtk_tree_path_free (*path);

  if (row < bookmarks_index)
    {
      row = bookmarks_index;
      *pos = GTK_TREE_VIEW_DROP_BEFORE;
    }
  else if (row > bookmarks_index + impl->num_bookmarks - 1)
    {
      row = bookmarks_index + impl->num_bookmarks - 1;
      *pos = GTK_TREE_VIEW_DROP_AFTER;
    }
  else
    {
      if (cell_y < cell.height / 2)
	*pos = GTK_TREE_VIEW_DROP_BEFORE;
      else
	*pos = GTK_TREE_VIEW_DROP_AFTER;
    }

  *path = gtk_tree_path_new_from_indices (row, -1);
}

/* GtkWidget::drag-motion handler for the shortcuts list.  We basically
 * implement the destination side of DnD by hand, due to limitations in
 * GtkTreeView's DnD API.
 */
static gboolean
shortcuts_drag_motion_cb (GtkWidget             *widget,
			  GdkDragContext        *context,
			  gint                   x,
			  gint                   y,
			  guint                  time_,
			  GtkFileChooserDefault *impl)
{
  GtkTreePath *path;
  GtkTreeViewDropPosition pos;
  GdkDragAction action;

#if 0
  if (gtk_drag_get_source_widget (context) == widget)
    {
      shortcuts_cancel_drag_outside_idle (impl);

      if (impl->shortcuts_drag_outside)
	{
	  shortcuts_drag_set_delete_cursor (impl, FALSE);
	  impl->shortcuts_drag_outside = FALSE;
	}
    }
#endif

  if (gdk_drag_context_get_suggested_action (context) == GDK_ACTION_COPY ||
      (gdk_drag_context_get_actions (context) & GDK_ACTION_COPY) != 0)
    action = GDK_ACTION_COPY;
  else if (gdk_drag_context_get_suggested_action (context) == GDK_ACTION_MOVE ||
           (gdk_drag_context_get_actions (context) & GDK_ACTION_MOVE) != 0)
    action = GDK_ACTION_MOVE;
  else
    {
      action = 0;
      goto out;
    }

  shortcuts_compute_drop_position (impl, x, y, &path, &pos);
  gtk_tree_view_set_drag_dest_row (GTK_TREE_VIEW (impl->browse_shortcuts_tree_view), path, pos);
  gtk_tree_path_free (path);

 out:

  g_signal_stop_emission_by_name (widget, "drag-motion");

  if (action != 0)
    {
      gdk_drag_status (context, action, time_);
      return TRUE;
    }
  else
    return FALSE;
}

/* GtkWidget::drag-drop handler for the shortcuts list. */
static gboolean
shortcuts_drag_drop_cb (GtkWidget             *widget,
			GdkDragContext        *context,
			gint                   x,
			gint                   y,
			guint                  time_,
			GtkFileChooserDefault *impl)
{
#if 0
  shortcuts_cancel_drag_outside_idle (impl);
#endif

  g_signal_stop_emission_by_name (widget, "drag-drop");
  return TRUE;
}

/* Parses a "text/uri-list" string and inserts its URIs as bookmarks */
static void
shortcuts_drop_uris (GtkFileChooserDefault *impl,
		     GtkSelectionData      *selection_data,
		     int                    position)
{
  gchar **uris;
  gint i;

  uris = gtk_selection_data_get_uris (selection_data);
  if (!uris)
    return;

  for (i = 0; uris[i]; i++)
    {
      char *uri;
      GFile *file;

      uri = uris[i];
      file = g_file_new_for_uri (uri);

      if (shortcuts_add_bookmark_from_file (impl, file, position))
	position++;

      g_object_unref (file);
    }

  g_strfreev (uris);
}

/* Reorders the selected bookmark to the specified position */
=======
/* Callback used when the "New Folder" button is clicked */
>>>>>>> 0ae26b94
static void
new_folder_button_clicked (GtkButton             *button,
			   GtkFileChooserDefault *impl)
{
  GtkTreeIter iter;
  GtkTreePath *path;

  if (!impl->browse_files_model)
    return; /* FIXME: this sucks.  Disable the New Folder button or something. */

  /* Prevent button from being clicked twice */
  gtk_widget_set_sensitive (impl->browse_new_folder_button, FALSE);

  _gtk_file_system_model_add_editable (impl->browse_files_model, &iter);

  path = gtk_tree_model_get_path (GTK_TREE_MODEL (impl->browse_files_model), &iter);
  gtk_tree_view_scroll_to_cell (GTK_TREE_VIEW (impl->browse_files_tree_view),
				path, impl->list_name_column,
				FALSE, 0.0, 0.0);

  g_object_set (impl->list_name_renderer, "editable", TRUE, NULL);
  gtk_tree_view_set_cursor (GTK_TREE_VIEW (impl->browse_files_tree_view),
			    path,
			    impl->list_name_column,
			    TRUE);

  gtk_tree_path_free (path);
}

static GSource *
add_idle_while_impl_is_alive (GtkFileChooserDefault *impl, GCallback callback)
{
  GSource *source;

  source = g_idle_source_new ();
  g_source_set_closure (source,
			g_cclosure_new_object (callback, G_OBJECT (impl)));
  g_source_attach (source, NULL);

  return source;
}

/* Idle handler for creating a new folder after editing its name cell, or for
 * canceling the editing.
 */
static gboolean
edited_idle_cb (GtkFileChooserDefault *impl)
{
  gdk_threads_enter ();
  
  g_source_destroy (impl->edited_idle);
  impl->edited_idle = NULL;

  _gtk_file_system_model_remove_editable (impl->browse_files_model);
  g_object_set (impl->list_name_renderer, "editable", FALSE, NULL);

  gtk_widget_set_sensitive (impl->browse_new_folder_button, TRUE);

  if (impl->edited_new_text /* not cancelled? */
      && (strlen (impl->edited_new_text) != 0)
      && (strcmp (impl->edited_new_text, DEFAULT_NEW_FOLDER_NAME) != 0)) /* Don't create folder if name is empty or has not been edited */
    {
      GError *error = NULL;
      GFile *file;

      file = g_file_get_child_for_display_name (impl->current_folder,
						impl->edited_new_text,
						&error);
      if (file)
	{
	  GError *error = NULL;

	  if (g_file_make_directory (file, NULL, &error))
	    change_folder_and_display_error (impl, file, FALSE);
	  else
	    error_creating_folder_dialog (impl, file, error);

	  g_object_unref (file);
	}
      else
	error_creating_folder_dialog (impl, file, error);

      g_free (impl->edited_new_text);
      impl->edited_new_text = NULL;
    }

  gdk_threads_leave ();

  return FALSE;
}

static void
queue_edited_idle (GtkFileChooserDefault *impl,
		   const gchar           *new_text)
{
  /* We create the folder in an idle handler so that we don't modify the tree
   * just now.
   */

  if (!impl->edited_idle)
    impl->edited_idle = add_idle_while_impl_is_alive (impl, G_CALLBACK (edited_idle_cb));

  g_free (impl->edited_new_text);
  impl->edited_new_text = g_strdup (new_text);
}

/* Callback used from the text cell renderer when the new folder is named */
static void
renderer_edited_cb (GtkCellRendererText   *cell_renderer_text,
		    const gchar           *path,
		    const gchar           *new_text,
		    GtkFileChooserDefault *impl)
{
  /* work around bug #154921 */
  g_object_set (cell_renderer_text, 
		"mode", GTK_CELL_RENDERER_MODE_INERT, NULL);
  queue_edited_idle (impl, new_text);
}

/* Callback used from the text cell renderer when the new folder edition gets
 * canceled.
 */
static void
renderer_editing_canceled_cb (GtkCellRendererText   *cell_renderer_text,
			      GtkFileChooserDefault *impl)
{
  /* work around bug #154921 */
  g_object_set (cell_renderer_text, 
		"mode", GTK_CELL_RENDERER_MODE_INERT, NULL);
  queue_edited_idle (impl, NULL);
}

/* Creates the widgets for the filter combo box */
static GtkWidget *
filter_create (GtkFileChooserDefault *impl)
{
  GtkCellRenderer *cell;
  GList           *cells;

  impl->filter_combo = gtk_combo_box_text_new ();
  gtk_combo_box_set_focus_on_click (GTK_COMBO_BOX (impl->filter_combo), FALSE);

  /* Get the combo's text renderer and set ellipsize parameters */
  cells = gtk_cell_layout_get_cells (GTK_CELL_LAYOUT (impl->filter_combo));
  g_assert (cells);
  cell = cells->data;

  g_object_set (G_OBJECT (cell),
		"ellipsize", PANGO_ELLIPSIZE_END,
		NULL);

  g_list_free (cells);

  g_signal_connect (impl->filter_combo, "changed",
		    G_CALLBACK (filter_combo_changed), impl);

  gtk_widget_set_tooltip_text (impl->filter_combo,
                               _("Select which types of files are shown"));

  return impl->filter_combo;
}

struct selection_check_closure {
  GtkFileChooserDefault *impl;
  int num_selected;
  gboolean all_files;
  gboolean all_folders;
};

/* Used from gtk_tree_selection_selected_foreach() */
static void
selection_check_foreach_cb (GtkTreeModel *model,
			    GtkTreePath  *path,
			    GtkTreeIter  *iter,
			    gpointer      data)
{
  struct selection_check_closure *closure;
  gboolean is_folder;
  GFile *file;

  gtk_tree_model_get (model, iter,
                      MODEL_COL_FILE, &file,
                      MODEL_COL_IS_FOLDER, &is_folder,
                      -1);

  if (file == NULL)
    return;

  g_object_unref (file);

  closure = data;
  closure->num_selected++;

  closure->all_folders = closure->all_folders && is_folder;
  closure->all_files = closure->all_files && !is_folder;
}

/* Checks whether the selected items in the file list are all files or all folders */
static void
selection_check (GtkFileChooserDefault *impl,
		 gint                  *num_selected,
		 gboolean              *all_files,
		 gboolean              *all_folders)
{
  struct selection_check_closure closure;
  GtkTreeSelection *selection;

  closure.impl = impl;
  closure.num_selected = 0;
  closure.all_files = TRUE;
  closure.all_folders = TRUE;

  selection = gtk_tree_view_get_selection (GTK_TREE_VIEW (impl->browse_files_tree_view));
  gtk_tree_selection_selected_foreach (selection,
				       selection_check_foreach_cb,
				       &closure);

  g_assert (closure.num_selected == 0 || !(closure.all_files && closure.all_folders));

  if (num_selected)
    *num_selected = closure.num_selected;

  if (all_files)
    *all_files = closure.all_files;

  if (all_folders)
    *all_folders = closure.all_folders;
}

static gboolean
file_is_recent_uri (GFile *file)
{
  GFile *recent;
  gboolean same;

  recent = g_file_new_for_uri ("recent:///");
  same = g_file_equal (file, recent);
  g_object_unref (recent);

  return same;
}

static void
places_sidebar_open_location_cb (GtkPlacesSidebar *sidebar, GFile *location, GtkPlacesOpenFlags open_flags, GtkFileChooserDefault *impl)
{
  gboolean clear_entry;

  /* In the Save modes, we want to preserve what the uesr typed in the filename
   * entry, so that he may choose another folder without erasing his typed name.
   */
  if (impl->location_entry
      && !(impl->action == GTK_FILE_CHOOSER_ACTION_SAVE
	   || impl->action == GTK_FILE_CHOOSER_ACTION_CREATE_FOLDER))
    clear_entry = TRUE;
  else
    clear_entry = FALSE;

  /* FIXME-places-sidebar:
   *
   * GtkPlacesSidebar doesn't have a Search item anymore.  We should put that function in a toolbar-like button, like
   * in Nautilus, and do operation_mode_set (impl, OPERATION_MODE_SEARCH);
   */

  if (file_is_recent_uri (location))
    operation_mode_set (impl, OPERATION_MODE_RECENT);
  else
    change_folder_and_display_error (impl, location, clear_entry);
}

/* Callback used when the places sidebar needs us to display an error message */
static void
places_sidebar_show_error_message_cb (GtkPlacesSidebar *sidebar,
				      const char       *primary,
				      const char       *secondary,
				      GtkFileChooserDefault *impl)
{
  error_message (impl, primary, secondary);
}

/* Creates the widgets for the shortcuts/bookmarks pane */
static GtkWidget *
shortcuts_pane_create (GtkFileChooserDefault *impl,
		       GtkSizeGroup          *size_group)
{
  impl->places_sidebar = gtk_places_sidebar_new ();

  g_signal_connect (impl->places_sidebar, "open-location",
		    G_CALLBACK (places_sidebar_open_location_cb),
		    impl);
  g_signal_connect (impl->places_sidebar, "show-error-message",
		    G_CALLBACK (places_sidebar_show_error_message_cb),
		    impl);

  return impl->places_sidebar;
}

static gboolean
key_is_left_or_right (GdkEventKey *event)
{
  guint modifiers;

  modifiers = gtk_accelerator_get_default_mod_mask ();

  return ((event->keyval == GDK_KEY_Right
	   || event->keyval == GDK_KEY_KP_Right
	   || event->keyval == GDK_KEY_Left
	   || event->keyval == GDK_KEY_KP_Left)
	  && (event->state & modifiers) == 0);
}

/* Handles key press events on the file list, so that we can trap Enter to
 * activate the default button on our own.  Also, checks to see if '/' has been
 * pressed.
 */
static gboolean
browse_files_key_press_event_cb (GtkWidget   *widget,
				 GdkEventKey *event,
				 gpointer     data)
{
  GtkFileChooserDefault *impl;
  GdkModifierType no_text_input_mask;

  impl = (GtkFileChooserDefault *) data;

  no_text_input_mask =
    gtk_widget_get_modifier_mask (widget, GDK_MODIFIER_INTENT_NO_TEXT_INPUT);

  if ((event->keyval == GDK_KEY_slash
       || event->keyval == GDK_KEY_KP_Divide
#ifdef G_OS_UNIX
       || event->keyval == GDK_KEY_asciitilde
#endif
       ) && !(event->state & no_text_input_mask))
    {
      location_popup_handler (impl, event->string);
      return TRUE;
    }

  if (key_is_left_or_right (event))
    {
      gtk_widget_grab_focus (impl->places_sidebar);
      return TRUE;
    }

  if ((event->keyval == GDK_KEY_Return
       || event->keyval == GDK_KEY_ISO_Enter
       || event->keyval == GDK_KEY_KP_Enter
       || event->keyval == GDK_KEY_space
       || event->keyval == GDK_KEY_KP_Space)
      && !(event->state & gtk_accelerator_get_default_mod_mask ())
      && !(impl->action == GTK_FILE_CHOOSER_ACTION_SELECT_FOLDER ||
	   impl->action == GTK_FILE_CHOOSER_ACTION_CREATE_FOLDER))
    {
      GtkWindow *window;

      window = get_toplevel (widget);
      if (window)
        {
          GtkWidget *default_widget, *focus_widget;

          default_widget = gtk_window_get_default_widget (window);
          focus_widget = gtk_window_get_focus (window);

          if (widget != default_widget &&
              !(widget == focus_widget && (!default_widget || !gtk_widget_get_sensitive (default_widget))))
	    {
	      gtk_window_activate_default (window);

	      return TRUE;
	    }
        }
    }

  return FALSE;
}

/* Callback used when the file list's popup menu is detached */
static void
popup_menu_detach_cb (GtkWidget *attach_widget,
		      GtkMenu   *menu)
{
  GtkFileChooserDefault *impl;

  impl = g_object_get_data (G_OBJECT (attach_widget), "GtkFileChooserDefault");
  g_assert (GTK_IS_FILE_CHOOSER_DEFAULT (impl));

  impl->browse_files_popup_menu = NULL;
  impl->browse_files_popup_menu_add_shortcut_item = NULL;
  impl->browse_files_popup_menu_hidden_files_item = NULL;
  impl->browse_files_popup_menu_copy_file_location_item = NULL;
}

/* Callback used from gtk_tree_selection_selected_foreach(); adds a bookmark for
 * each selected item in the file list.
 */
static void
add_bookmark_foreach_cb (GtkTreeModel *model,
			 GtkTreePath  *path,
			 GtkTreeIter  *iter,
			 gpointer      data)
{
  GtkFileChooserDefault *impl;
  GFile *file;

  impl = (GtkFileChooserDefault *) data;

  gtk_tree_model_get (model, iter,
                      MODEL_COL_FILE, &file,
                      -1);

  _gtk_bookmarks_manager_insert_bookmark (impl->bookmarks_manager, file, 0, NULL); /* NULL-GError */

  g_object_unref (file);
}

/* Callback used when the "Add to Bookmarks" menu item is activated */
static void
add_to_shortcuts_cb (GtkMenuItem           *item,
		     GtkFileChooserDefault *impl)
{
  GtkTreeSelection *selection;

  selection = gtk_tree_view_get_selection (GTK_TREE_VIEW (impl->browse_files_tree_view));

  gtk_tree_selection_selected_foreach (selection,
				       add_bookmark_foreach_cb,
				       impl);
}

/* callback used to set data to clipboard */
static void
copy_file_get_cb  (GtkClipboard     *clipboard,
                   GtkSelectionData *selection_data,
                   guint             info,
                   gpointer          data)
{
  GSList *selected_files = data;

  if (selected_files)
    {
      gint num_files = g_slist_length (selected_files);
      gchar **uris;
      gint i;
      GSList *l;

      uris = g_new (gchar *, num_files + 1);
      uris[num_files] = NULL; /* null terminator */

      i = 0;

      for (l = selected_files; l; l = l->next)
        {
          GFile *file = (GFile *) l->data;

	  if (info == SELECTION_URI)
	    uris[i] = g_file_get_uri (file);
	  else /* if (info == SELECTION_TEXT) - let this be the fallback */
	    uris[i] = g_file_get_parse_name (file);

          i++;
        }

      if (info == SELECTION_URI)
	gtk_selection_data_set_uris (selection_data, uris);
      else /* if (info == SELECTION_TEXT) - let this be the fallback */
	{
	  char *str = g_strjoinv (" ", uris);
	  gtk_selection_data_set_text (selection_data, str, -1);
	  g_free (str);
	}

      g_strfreev (uris);
    }
}

/* callback used to clear the clipboard data */
static void
copy_file_clear_cb (GtkClipboard *clipboard,
                    gpointer      data)
{
  GSList *selected_files = data;

  g_slist_foreach (selected_files, (GFunc) g_object_unref, NULL);
  g_slist_free (selected_files);
}

/* Callback used when the "Copy file’s location" menu item is activated */
static void
copy_file_location_cb (GtkMenuItem           *item,
                       GtkFileChooserDefault *impl)
{
  GSList *selected_files = NULL;

  selected_files = search_get_selected_files (impl);

  if (selected_files)
    {
      GtkClipboard *clipboard;
      GtkTargetList *target_list;
      GtkTargetEntry *targets;
      int n_targets;

      clipboard = gtk_widget_get_clipboard (GTK_WIDGET (impl), GDK_SELECTION_CLIPBOARD);

      target_list = gtk_target_list_new (NULL, 0);
      gtk_target_list_add_text_targets (target_list, SELECTION_TEXT);
      gtk_target_list_add_uri_targets (target_list, SELECTION_URI);

      targets = gtk_target_table_new_from_list (target_list, &n_targets);
      gtk_target_list_unref (target_list);

      gtk_clipboard_set_with_data (clipboard, targets, n_targets,
				   copy_file_get_cb,
                                   copy_file_clear_cb,
				   selected_files);

      gtk_target_table_free (targets, n_targets);
    }
}

/* Callback used when the "Visit this file" menu item is activated */
static void
visit_file_cb (GtkMenuItem *item,
	       GtkFileChooserDefault *impl)
{
  GSList *files;

  files = search_get_selected_files (impl);

  /* Sigh, just use the first one */
  if (files)
    {
      GFile *file = files->data;

      gtk_file_chooser_default_select_file (GTK_FILE_CHOOSER (impl), file, NULL); /* NULL-GError */
    }

  g_slist_foreach (files, (GFunc) g_object_unref, NULL);
  g_slist_free (files);
}

/* callback used when the "Show Hidden Files" menu item is toggled */
static void
show_hidden_toggled_cb (GtkCheckMenuItem      *item,
			GtkFileChooserDefault *impl)
{
  g_object_set (impl,
		"show-hidden", gtk_check_menu_item_get_active (item),
		NULL);
}

/* Callback used when the "Show Size Column" menu item is toggled */
static void
show_size_column_toggled_cb (GtkCheckMenuItem *item,
                             GtkFileChooserDefault *impl)
{
  impl->show_size_column = gtk_check_menu_item_get_active (item);

  gtk_tree_view_column_set_visible (impl->list_size_column,
                                    impl->show_size_column);
}

/* Shows an error dialog about not being able to select a dragged file */
static void
error_selecting_dragged_file_dialog (GtkFileChooserDefault *impl,
				     GFile                 *file,
				     GError                *error)
{
  error_dialog (impl,
		_("Could not select file"),
		file, error);
}

static void
file_list_drag_data_select_uris (GtkFileChooserDefault  *impl,
				 gchar                 **uris)
{
  int i;
  char *uri;
  GtkFileChooser *chooser = GTK_FILE_CHOOSER (impl);

  for (i = 1; uris[i]; i++)
    {
      GFile *file;
      GError *error = NULL;

      uri = uris[i];
      file = g_file_new_for_uri (uri);

      gtk_file_chooser_default_select_file (chooser, file, &error);
      if (error)
	error_selecting_dragged_file_dialog (impl, file, error);

      g_object_unref (file);
    }
}

struct FileListDragData
{
  GtkFileChooserDefault *impl;
  gchar **uris;
  GFile *file;
};

static void
file_list_drag_data_received_get_info_cb (GCancellable *cancellable,
					  GFileInfo    *info,
					  const GError *error,
					  gpointer      user_data)
{
  gboolean cancelled = g_cancellable_is_cancelled (cancellable);
  struct FileListDragData *data = user_data;
  GtkFileChooser *chooser = GTK_FILE_CHOOSER (data->impl);

  if (cancellable != data->impl->file_list_drag_data_received_cancellable)
    goto out;

  data->impl->file_list_drag_data_received_cancellable = NULL;

  if (cancelled || error)
    goto out;

  if ((data->impl->action == GTK_FILE_CHOOSER_ACTION_OPEN ||
       data->impl->action == GTK_FILE_CHOOSER_ACTION_SAVE) &&
      data->uris[1] == 0 && !error && _gtk_file_info_consider_as_directory (info))
    change_folder_and_display_error (data->impl, data->file, FALSE);
  else
    {
      GError *error = NULL;

      gtk_file_chooser_default_unselect_all (chooser);
      gtk_file_chooser_default_select_file (chooser, data->file, &error);
      if (error)
	error_selecting_dragged_file_dialog (data->impl, data->file, error);
      else
	browse_files_center_selected_row (data->impl);
    }

  if (data->impl->select_multiple)
    file_list_drag_data_select_uris (data->impl, data->uris);

out:
  g_object_unref (data->impl);
  g_strfreev (data->uris);
  g_object_unref (data->file);
  g_free (data);

  g_object_unref (cancellable);
}

static void
file_list_drag_data_received_cb (GtkWidget        *widget,
                                 GdkDragContext   *context,
                                 gint              x,
                                 gint              y,
                                 GtkSelectionData *selection_data,
                                 guint             info,
                                 guint             time_,
                                 gpointer          data)
{
  GtkFileChooserDefault *impl;
  gchar **uris;
  char *uri;
  GFile *file;

  impl = GTK_FILE_CHOOSER_DEFAULT (data);

  /* Allow only drags from other widgets; see bug #533891. */
  if (gtk_drag_get_source_widget (context) == widget)
    {
      g_signal_stop_emission_by_name (widget, "drag-data-received");
      return;
    }

  /* Parse the text/uri-list string, navigate to the first one */
  uris = gtk_selection_data_get_uris (selection_data);
  if (uris && uris[0])
    {
      struct FileListDragData *data;

      uri = uris[0];
      file = g_file_new_for_uri (uri);

      data = g_new0 (struct FileListDragData, 1);
      data->impl = g_object_ref (impl);
      data->uris = uris;
      data->file = file;

      if (impl->file_list_drag_data_received_cancellable)
        g_cancellable_cancel (impl->file_list_drag_data_received_cancellable);

      impl->file_list_drag_data_received_cancellable =
        _gtk_file_system_get_info (impl->file_system, file,
                                   "standard::type",
                                   file_list_drag_data_received_get_info_cb,
                                   data);
    }

  g_signal_stop_emission_by_name (widget, "drag-data-received");
}

/* Don't do anything with the drag_drop signal */
static gboolean
file_list_drag_drop_cb (GtkWidget             *widget,
			GdkDragContext        *context,
			gint                   x,
			gint                   y,
			guint                  time_,
			GtkFileChooserDefault *impl)
{
  g_signal_stop_emission_by_name (widget, "drag-drop");
  return TRUE;
}

/* Disable the normal tree drag motion handler, it makes it look like you're
   dropping the dragged item onto a tree item */
static gboolean
file_list_drag_motion_cb (GtkWidget             *widget,
                          GdkDragContext        *context,
                          gint                   x,
                          gint                   y,
                          guint                  time_,
                          GtkFileChooserDefault *impl)
{
  g_signal_stop_emission_by_name (widget, "drag-motion");
  return TRUE;
}

/* Sensitizes the "Copy file’s location" context menu item if there is actually
 * a selection active.
 */
static void
check_copy_file_location_sensitivity (GtkFileChooserDefault *impl)
{
  GtkTreeSelection *selection;
  gboolean active;

  selection = gtk_tree_view_get_selection (GTK_TREE_VIEW (impl->browse_files_tree_view));
  if (gtk_tree_selection_count_selected_rows (selection) == 0)
    active = FALSE;
  else
    active = TRUE;

  if (impl->browse_files_popup_menu_copy_file_location_item)
    gtk_widget_set_sensitive (impl->browse_files_popup_menu_copy_file_location_item, active);
}

static GtkWidget *
file_list_add_image_menu_item (GtkFileChooserDefault *impl,
			       const char *stock_name,
			       const char *mnemonic_label,
			       GCallback callback)
{
  GtkWidget *item;

  item = gtk_image_menu_item_new_with_mnemonic (mnemonic_label);
  gtk_image_menu_item_set_image (GTK_IMAGE_MENU_ITEM (item),
                                 gtk_image_new_from_stock (stock_name, GTK_ICON_SIZE_MENU));
  g_signal_connect (item, "activate", callback, impl);
  gtk_widget_show (item);
  gtk_menu_shell_append (GTK_MENU_SHELL (impl->browse_files_popup_menu), item);
  
  return item;
}

static GtkWidget *
file_list_add_check_menu_item (GtkFileChooserDefault *impl,
			       const char *mnemonic_label,
			       GCallback callback)
{
  GtkWidget *item;

  item = gtk_check_menu_item_new_with_mnemonic (mnemonic_label);
  g_signal_connect (item, "toggled", callback, impl);
  gtk_widget_show (item);
  gtk_menu_shell_append (GTK_MENU_SHELL (impl->browse_files_popup_menu), item);

  return item;
}

/* Constructs the popup menu for the file list if needed */
static void
file_list_build_popup_menu (GtkFileChooserDefault *impl)
{
  GtkWidget *item;

  if (impl->browse_files_popup_menu)
    return;

  impl->browse_files_popup_menu = gtk_menu_new ();
  gtk_menu_attach_to_widget (GTK_MENU (impl->browse_files_popup_menu),
			     impl->browse_files_tree_view,
			     popup_menu_detach_cb);

  impl->browse_files_popup_menu_visit_file_item		= file_list_add_image_menu_item (impl, GTK_STOCK_DIRECTORY, _("_Visit this file"),
											 G_CALLBACK (visit_file_cb));

  impl->browse_files_popup_menu_copy_file_location_item	= file_list_add_image_menu_item (impl, GTK_STOCK_COPY, _("_Copy file’s location"),
											 G_CALLBACK (copy_file_location_cb));

  impl->browse_files_popup_menu_add_shortcut_item	= file_list_add_image_menu_item (impl, GTK_STOCK_ADD, _("_Add to Bookmarks"),
											 G_CALLBACK (add_to_shortcuts_cb));

  item = gtk_separator_menu_item_new ();
  gtk_widget_show (item);
  gtk_menu_shell_append (GTK_MENU_SHELL (impl->browse_files_popup_menu), item);

  impl->browse_files_popup_menu_hidden_files_item	= file_list_add_check_menu_item (impl, _("Show _Hidden Files"),
											 G_CALLBACK (show_hidden_toggled_cb));

  impl->browse_files_popup_menu_size_column_item	= file_list_add_check_menu_item (impl, _("Show _Size Column"),
											 G_CALLBACK (show_size_column_toggled_cb));

  check_copy_file_location_sensitivity (impl);
}

/* Updates the popup menu for the file list, creating it if necessary */
static void
file_list_update_popup_menu (GtkFileChooserDefault *impl)
{
  file_list_build_popup_menu (impl);

  /* The sensitivity of the Add to Bookmarks item is set in
   * bookmarks_check_add_sensitivity()
   */

  /* 'Visit this file' */
  gtk_widget_set_visible (impl->browse_files_popup_menu_visit_file_item, (impl->operation_mode != OPERATION_MODE_BROWSE));

  /* 'Show Hidden Files' */
  g_signal_handlers_block_by_func (impl->browse_files_popup_menu_hidden_files_item,
				   G_CALLBACK (show_hidden_toggled_cb), impl);
  gtk_check_menu_item_set_active (GTK_CHECK_MENU_ITEM (impl->browse_files_popup_menu_hidden_files_item),
				  impl->show_hidden);
  g_signal_handlers_unblock_by_func (impl->browse_files_popup_menu_hidden_files_item,
				     G_CALLBACK (show_hidden_toggled_cb), impl);

  /* 'Show Size Column' */
  g_signal_handlers_block_by_func (impl->browse_files_popup_menu_size_column_item,
				   G_CALLBACK (show_size_column_toggled_cb), impl);
  gtk_check_menu_item_set_active (GTK_CHECK_MENU_ITEM (impl->browse_files_popup_menu_size_column_item),
				  impl->show_size_column);
  g_signal_handlers_unblock_by_func (impl->browse_files_popup_menu_size_column_item,
				     G_CALLBACK (show_size_column_toggled_cb), impl);
}

static void
popup_position_func (GtkMenu   *menu,
                     gint      *x,
                     gint      *y,
                     gboolean  *push_in,
                     gpointer	user_data)
{
  GtkAllocation allocation;
  GtkWidget *widget = GTK_WIDGET (user_data);
  GdkScreen *screen = gtk_widget_get_screen (widget);
  GtkRequisition req;
  gint monitor_num;
  GdkRectangle monitor;

  g_return_if_fail (gtk_widget_get_realized (widget));

  gdk_window_get_origin (gtk_widget_get_window (widget), x, y);

  gtk_widget_get_preferred_size (GTK_WIDGET (menu),
                                 &req, NULL);

  gtk_widget_get_allocation (widget, &allocation);
  *x += (allocation.width - req.width) / 2;
  *y += (allocation.height - req.height) / 2;

  monitor_num = gdk_screen_get_monitor_at_point (screen, *x, *y);
  gtk_menu_set_monitor (menu, monitor_num);
  gdk_screen_get_monitor_workarea (screen, monitor_num, &monitor);

  *x = CLAMP (*x, monitor.x, monitor.x + MAX (0, monitor.width - req.width));
  *y = CLAMP (*y, monitor.y, monitor.y + MAX (0, monitor.height - req.height));

  *push_in = FALSE;
}

static void
file_list_popup_menu (GtkFileChooserDefault *impl,
		      GdkEventButton        *event)
{
  file_list_update_popup_menu (impl);
  if (event)
    gtk_menu_popup (GTK_MENU (impl->browse_files_popup_menu),
		    NULL, NULL, NULL, NULL,
		    event->button, event->time);
  else
    {
      gtk_menu_popup (GTK_MENU (impl->browse_files_popup_menu),
		      NULL, NULL,
		      popup_position_func, impl->browse_files_tree_view,
		      0, GDK_CURRENT_TIME);
      gtk_menu_shell_select_first (GTK_MENU_SHELL (impl->browse_files_popup_menu),
				   FALSE);
    }

}

/* Callback used for the GtkWidget::popup-menu signal of the file list */
static gboolean
list_popup_menu_cb (GtkWidget *widget,
		    GtkFileChooserDefault *impl)
{
  file_list_popup_menu (impl, NULL);
  return TRUE;
}

/* Callback used when a button is pressed on the file list.  We trap button 3 to
 * bring up a popup menu.
 */
static gboolean
list_button_press_event_cb (GtkWidget             *widget,
			    GdkEventButton        *event,
			    GtkFileChooserDefault *impl)
{
  static gboolean in_press = FALSE;

  if (in_press)
    return FALSE;

  if (!gdk_event_triggers_context_menu ((GdkEvent *) event))
    return FALSE;

  in_press = TRUE;
  gtk_widget_event (impl->browse_files_tree_view, (GdkEvent *) event);
  in_press = FALSE;

  file_list_popup_menu (impl, event);
  return TRUE;
}

typedef struct {
  OperationMode operation_mode;
  gint general_column;
  gint model_column;
} ColumnMap;

/* Sets the sort column IDs for the file list; needs to be done whenever we
 * change the model on the treeview.
 */
static void
file_list_set_sort_column_ids (GtkFileChooserDefault *impl)
{
  gtk_tree_view_column_set_sort_column_id (impl->list_name_column, MODEL_COL_NAME);
  gtk_tree_view_column_set_sort_column_id (impl->list_mtime_column, MODEL_COL_MTIME);
  gtk_tree_view_column_set_sort_column_id (impl->list_size_column, MODEL_COL_SIZE);
}

static gboolean
file_list_query_tooltip_cb (GtkWidget  *widget,
                            gint        x,
                            gint        y,
                            gboolean    keyboard_tip,
                            GtkTooltip *tooltip,
                            gpointer    user_data)
{
  GtkFileChooserDefault *impl = user_data;
  GtkTreeModel *model;
  GtkTreePath *path;
  GtkTreeIter iter;
  GFile *file;
  gchar *filename;

  if (impl->operation_mode == OPERATION_MODE_BROWSE)
    return FALSE;


  if (!gtk_tree_view_get_tooltip_context (GTK_TREE_VIEW (impl->browse_files_tree_view),
                                          &x, &y,
                                          keyboard_tip,
                                          &model, &path, &iter))
    return FALSE;
                                       
  gtk_tree_model_get (model, &iter,
                      MODEL_COL_FILE, &file,
                      -1);

  if (file == NULL)
    {
      gtk_tree_path_free (path);
      return FALSE;
    }

  filename = g_file_get_path (file);
  gtk_tooltip_set_text (tooltip, filename);
  gtk_tree_view_set_tooltip_row (GTK_TREE_VIEW (impl->browse_files_tree_view),
                                 tooltip,
                                 path);

  g_free (filename);
  g_object_unref (file);
  gtk_tree_path_free (path);

  return TRUE;
}

static void
set_icon_cell_renderer_fixed_size (GtkFileChooserDefault *impl, GtkCellRenderer *renderer)
{
  gint xpad, ypad;

  gtk_cell_renderer_get_padding (renderer, &xpad, &ypad);
  gtk_cell_renderer_set_fixed_size (renderer, 
                                    xpad * 2 + impl->icon_size,
                                    ypad * 2 + impl->icon_size);
}

/* Creates the widgets for the file list */
static GtkWidget *
create_file_list (GtkFileChooserDefault *impl)
{
  GtkWidget *swin;
  GtkTreeSelection *selection;
  GtkTreeViewColumn *column;
  GtkCellRenderer *renderer;

  /* Scrolled window */
  swin = gtk_scrolled_window_new (NULL, NULL);
  gtk_scrolled_window_set_policy (GTK_SCROLLED_WINDOW (swin),
				  GTK_POLICY_AUTOMATIC, GTK_POLICY_ALWAYS);
  gtk_scrolled_window_set_shadow_type (GTK_SCROLLED_WINDOW (swin),
				       GTK_SHADOW_IN);

  /* Tree/list view */

  impl->browse_files_tree_view = gtk_tree_view_new ();
#ifdef PROFILE_FILE_CHOOSER
  g_object_set_data (G_OBJECT (impl->browse_files_tree_view), "fmq-name", "file_list");
#endif
  g_object_set_data (G_OBJECT (impl->browse_files_tree_view), I_("GtkFileChooserDefault"), impl);
  atk_object_set_name (gtk_widget_get_accessible (impl->browse_files_tree_view), _("Files"));

  gtk_tree_view_set_rules_hint (GTK_TREE_VIEW (impl->browse_files_tree_view), TRUE);
  gtk_container_add (GTK_CONTAINER (swin), impl->browse_files_tree_view);

  gtk_drag_dest_set (impl->browse_files_tree_view,
                     GTK_DEST_DEFAULT_ALL,
                     NULL, 0,
                     GDK_ACTION_COPY | GDK_ACTION_MOVE);
  gtk_drag_dest_add_uri_targets (impl->browse_files_tree_view);
  
  g_signal_connect (impl->browse_files_tree_view, "row-activated",
		    G_CALLBACK (list_row_activated), impl);
  g_signal_connect (impl->browse_files_tree_view, "key-press-event",
    		    G_CALLBACK (browse_files_key_press_event_cb), impl);
  g_signal_connect (impl->browse_files_tree_view, "popup-menu",
		    G_CALLBACK (list_popup_menu_cb), impl);
  g_signal_connect (impl->browse_files_tree_view, "button-press-event",
		    G_CALLBACK (list_button_press_event_cb), impl);

  g_signal_connect (impl->browse_files_tree_view, "drag-data-received",
                    G_CALLBACK (file_list_drag_data_received_cb), impl);
  g_signal_connect (impl->browse_files_tree_view, "drag-drop",
                    G_CALLBACK (file_list_drag_drop_cb), impl);
  g_signal_connect (impl->browse_files_tree_view, "drag-motion",
                    G_CALLBACK (file_list_drag_motion_cb), impl);

  g_object_set (impl->browse_files_tree_view, "has-tooltip", TRUE, NULL);
  g_signal_connect (impl->browse_files_tree_view, "query-tooltip",
                    G_CALLBACK (file_list_query_tooltip_cb), impl);

  selection = gtk_tree_view_get_selection (GTK_TREE_VIEW (impl->browse_files_tree_view));
  gtk_tree_selection_set_select_function (selection,
					  list_select_func,
					  impl, NULL);
  gtk_tree_view_enable_model_drag_source (GTK_TREE_VIEW (impl->browse_files_tree_view),
					  GDK_BUTTON1_MASK,
					  NULL, 0,
					  GDK_ACTION_COPY | GDK_ACTION_MOVE);
  gtk_drag_source_add_uri_targets (impl->browse_files_tree_view);

  g_signal_connect (selection, "changed",
		    G_CALLBACK (list_selection_changed), impl);

  /* Keep the column order in sync with update_cell_renderer_attributes() */

  /* Filename column */

  impl->list_name_column = gtk_tree_view_column_new ();
  gtk_tree_view_column_set_expand (impl->list_name_column, TRUE);
  gtk_tree_view_column_set_resizable (impl->list_name_column, TRUE);
  gtk_tree_view_column_set_title (impl->list_name_column, _("Name"));

  renderer = gtk_cell_renderer_pixbuf_new ();
  /* We set a fixed size so that we get an empty slot even if no icons are loaded yet */
  set_icon_cell_renderer_fixed_size (impl, renderer);
  gtk_tree_view_column_pack_start (impl->list_name_column, renderer, FALSE);

  impl->list_name_renderer = gtk_cell_renderer_text_new ();
  g_object_set (impl->list_name_renderer,
		"ellipsize", PANGO_ELLIPSIZE_END,
		NULL);
  g_signal_connect (impl->list_name_renderer, "edited",
		    G_CALLBACK (renderer_edited_cb), impl);
  g_signal_connect (impl->list_name_renderer, "editing-canceled",
		    G_CALLBACK (renderer_editing_canceled_cb), impl);
  gtk_tree_view_column_pack_start (impl->list_name_column, impl->list_name_renderer, TRUE);

  gtk_tree_view_append_column (GTK_TREE_VIEW (impl->browse_files_tree_view), impl->list_name_column);

  /* Size column */

  column = gtk_tree_view_column_new ();
  gtk_tree_view_column_set_resizable (column, TRUE);
  gtk_tree_view_column_set_title (column, _("Size"));

  renderer = gtk_cell_renderer_text_new ();
  g_object_set (renderer, 
                "alignment", PANGO_ALIGN_RIGHT,
                NULL);
  gtk_tree_view_column_pack_start (column, renderer, TRUE); /* bug: it doesn't expand */
  gtk_tree_view_append_column (GTK_TREE_VIEW (impl->browse_files_tree_view), column);
  impl->list_size_column = column;

  /* Modification time column */

  column = gtk_tree_view_column_new ();
  gtk_tree_view_column_set_resizable (column, TRUE);
  gtk_tree_view_column_set_title (column, _("Modified"));

  renderer = gtk_cell_renderer_text_new ();
  gtk_tree_view_column_pack_start (column, renderer, TRUE);
  gtk_tree_view_append_column (GTK_TREE_VIEW (impl->browse_files_tree_view), column);
  impl->list_mtime_column = column;
  
  file_list_set_sort_column_ids (impl);
  update_cell_renderer_attributes (impl);

  gtk_widget_show_all (swin);

  return swin;
}

/* Creates the widgets for the files/folders pane */
static GtkWidget *
file_pane_create (GtkFileChooserDefault *impl,
		  GtkSizeGroup          *size_group)
{
  GtkWidget *vbox;
  GtkWidget *hbox;
  GtkWidget *widget;

  vbox = gtk_box_new (GTK_ORIENTATION_VERTICAL, 6);
  gtk_widget_show (vbox);

  /* Box for lists and preview */

  hbox = gtk_box_new (GTK_ORIENTATION_HORIZONTAL, PREVIEW_HBOX_SPACING);
  gtk_box_pack_start (GTK_BOX (vbox), hbox, TRUE, TRUE, 0);
  gtk_widget_show (hbox);

  /* File list */

  widget = create_file_list (impl);
  gtk_box_pack_start (GTK_BOX (hbox), widget, TRUE, TRUE, 0);
  gtk_size_group_add_widget (size_group, widget);

  /* Preview */

  impl->preview_box = gtk_box_new (GTK_ORIENTATION_VERTICAL, 12);
  gtk_box_pack_start (GTK_BOX (hbox), impl->preview_box, FALSE, FALSE, 0);
  /* Don't show preview box initially */

  /* Filter combo */

  impl->filter_combo_hbox = gtk_box_new (GTK_ORIENTATION_HORIZONTAL, 12);

  widget = filter_create (impl);

  gtk_widget_show (widget);
  gtk_box_pack_end (GTK_BOX (impl->filter_combo_hbox), widget, FALSE, FALSE, 0);

  gtk_box_pack_end (GTK_BOX (vbox), impl->filter_combo_hbox, FALSE, FALSE, 0);

  return vbox;
}

static void
location_entry_create (GtkFileChooserDefault *impl)
{
  if (!impl->location_entry)
    impl->location_entry = _gtk_file_chooser_entry_new (TRUE);

  _gtk_file_chooser_entry_set_local_only (GTK_FILE_CHOOSER_ENTRY (impl->location_entry), impl->local_only);
  _gtk_file_chooser_entry_set_action (GTK_FILE_CHOOSER_ENTRY (impl->location_entry), impl->action);
  gtk_entry_set_width_chars (GTK_ENTRY (impl->location_entry), 45);
  gtk_entry_set_activates_default (GTK_ENTRY (impl->location_entry), TRUE);
}

/* Creates the widgets specific to Save mode */
static void
save_widgets_create (GtkFileChooserDefault *impl)
{
  GtkWidget *vbox;
  GtkWidget *widget;

  if (impl->save_widgets != NULL)
    return;

  location_switch_to_path_bar (impl);

  vbox = gtk_box_new (GTK_ORIENTATION_VERTICAL, 12);

  impl->save_widgets_table = gtk_grid_new ();
  gtk_box_pack_start (GTK_BOX (vbox), impl->save_widgets_table, FALSE, FALSE, 0);
  gtk_widget_show (impl->save_widgets_table);
  gtk_grid_set_row_spacing (GTK_GRID (impl->save_widgets_table), 12);
  gtk_grid_set_column_spacing (GTK_GRID (impl->save_widgets_table), 12);

  /* Label */

  widget = gtk_label_new_with_mnemonic (_("_Name:"));
  gtk_widget_set_halign (widget, GTK_ALIGN_START);
  gtk_widget_set_valign (widget, GTK_ALIGN_CENTER);
  gtk_grid_attach (GTK_GRID (impl->save_widgets_table), widget, 0, 0, 1, 1);
  gtk_widget_show (widget);

  /* Location entry */

  location_entry_create (impl);
  gtk_widget_set_hexpand (impl->location_entry, TRUE);
  gtk_grid_attach (GTK_GRID (impl->save_widgets_table), impl->location_entry, 1, 0, 1, 1);
  gtk_widget_show (impl->location_entry);
  gtk_label_set_mnemonic_widget (GTK_LABEL (widget), impl->location_entry);

  /* Folder combo */
  impl->save_folder_label = gtk_label_new (NULL);
  gtk_widget_set_halign (impl->save_folder_label, GTK_ALIGN_START);
  gtk_widget_set_valign (impl->save_folder_label, GTK_ALIGN_CENTER);
  gtk_grid_attach (GTK_GRID (impl->save_widgets_table), impl->save_folder_label, 0, 1, 1, 1);
  gtk_widget_show (impl->save_folder_label);

  impl->save_widgets = vbox;
  gtk_box_pack_start (GTK_BOX (impl), impl->save_widgets, FALSE, FALSE, 0);
  gtk_box_reorder_child (GTK_BOX (impl), impl->save_widgets, 0);
  gtk_widget_show (impl->save_widgets);
}

/* Destroys the widgets specific to Save mode */
static void
save_widgets_destroy (GtkFileChooserDefault *impl)
{
  if (impl->save_widgets == NULL)
    return;

  gtk_widget_destroy (impl->save_widgets);
  impl->save_widgets = NULL;
  impl->save_widgets_table = NULL;
  impl->location_entry = NULL;
  impl->save_folder_label = NULL;
}

/* Turns on the path bar widget.  Can be called even if we are already in that
 * mode.
 */
static void
location_switch_to_path_bar (GtkFileChooserDefault *impl)
{
  if (impl->location_entry)
    {
      gtk_widget_destroy (impl->location_entry);
      impl->location_entry = NULL;
    }

  gtk_widget_hide (impl->location_entry_box);
}

/* Turns on the location entry.  Can be called even if we are already in that
 * mode.
 */
static void
location_switch_to_filename_entry (GtkFileChooserDefault *impl)
{
  /* when in search or recent files mode, we are not showing the
   * location_entry_box container, so there's no point in switching
   * to it.
   */
  if (impl->operation_mode == OPERATION_MODE_SEARCH ||
      impl->operation_mode == OPERATION_MODE_RECENT)
    return;

  /* Box */

  gtk_widget_show (impl->location_entry_box);

  /* Entry */

  if (!impl->location_entry)
    {
      location_entry_create (impl);
      gtk_box_pack_start (GTK_BOX (impl->location_entry_box), impl->location_entry, TRUE, TRUE, 0);
      gtk_label_set_mnemonic_widget (GTK_LABEL (impl->location_label), impl->location_entry);
    }

  /* Configure the entry */

  _gtk_file_chooser_entry_set_base_folder (GTK_FILE_CHOOSER_ENTRY (impl->location_entry), impl->current_folder);

  /* Done */

  gtk_widget_show (impl->location_entry);
  gtk_widget_grab_focus (impl->location_entry);
}

/* Sets a new location mode.  set_buttons determines whether the toggle button
 * for the mode will also be changed.
 */
static void
location_mode_set (GtkFileChooserDefault *impl,
		   LocationMode new_mode,
		   gboolean set_button)
{
  if (impl->action == GTK_FILE_CHOOSER_ACTION_OPEN ||
      impl->action == GTK_FILE_CHOOSER_ACTION_SELECT_FOLDER)
    {
      GtkWindow *toplevel;
      GtkWidget *current_focus;
      gboolean button_active;
      gboolean switch_to_file_list;

      switch (new_mode)
	{
	case LOCATION_MODE_PATH_BAR:
	  button_active = FALSE;

	  /* The location_entry will disappear when we switch to path bar mode.  So,
	   * we'll focus the file list in that case, to avoid having a window with
	   * no focused widget.
	   */
	  toplevel = get_toplevel (GTK_WIDGET (impl));
	  switch_to_file_list = FALSE;
	  if (toplevel)
	    {
	      current_focus = gtk_window_get_focus (toplevel);
	      if (!current_focus || current_focus == impl->location_entry)
		switch_to_file_list = TRUE;
	    }

	  location_switch_to_path_bar (impl);

	  if (switch_to_file_list)
	    gtk_widget_grab_focus (impl->browse_files_tree_view);

	  break;

	case LOCATION_MODE_FILENAME_ENTRY:
	  button_active = TRUE;
	  location_switch_to_filename_entry (impl);
	  break;

	default:
	  g_assert_not_reached ();
	  return;
	}

      if (set_button)
	{
	  g_signal_handlers_block_by_func (impl->location_button,
					   G_CALLBACK (location_button_toggled_cb), impl);

	  gtk_toggle_button_set_active (GTK_TOGGLE_BUTTON (impl->location_button), button_active);

	  g_signal_handlers_unblock_by_func (impl->location_button,
					     G_CALLBACK (location_button_toggled_cb), impl);
	}
    }

  impl->location_mode = new_mode;
}

static void
location_toggle_popup_handler (GtkFileChooserDefault *impl)
{
  /* when in search or recent files mode, we are not showing the
   * location_entry_box container, so there's no point in switching
   * to it.
   */
  if (impl->operation_mode == OPERATION_MODE_SEARCH ||
      impl->operation_mode == OPERATION_MODE_RECENT)
    return;

  /* If the file entry is not visible, show it.
   * If it is visible, turn it off only if it is focused.  Otherwise, switch to the entry.
   */
  if (impl->location_mode == LOCATION_MODE_PATH_BAR)
    {
      location_mode_set (impl, LOCATION_MODE_FILENAME_ENTRY, TRUE);
    }
  else if (impl->location_mode == LOCATION_MODE_FILENAME_ENTRY)
    {
      if (gtk_widget_has_focus (impl->location_entry))
        {
          location_mode_set (impl, LOCATION_MODE_PATH_BAR, TRUE);
        }
      else
        {
          gtk_widget_grab_focus (impl->location_entry);
        }
    }
}

/* Callback used when one of the location mode buttons is toggled */
static void
location_button_toggled_cb (GtkToggleButton *toggle,
			    GtkFileChooserDefault *impl)
{
  gboolean is_active;
  LocationMode new_mode;

  is_active = gtk_toggle_button_get_active (toggle);

  if (is_active)
    {
      g_assert (impl->location_mode == LOCATION_MODE_PATH_BAR);
      new_mode = LOCATION_MODE_FILENAME_ENTRY;
    }
  else
    {
      g_assert (impl->location_mode == LOCATION_MODE_FILENAME_ENTRY);
      new_mode = LOCATION_MODE_PATH_BAR;
    }

  location_mode_set (impl, new_mode, FALSE);
}

/* Creates a toggle button for the location entry. */
static void
location_button_create (GtkFileChooserDefault *impl)
{
  GtkWidget *image;
  const char *str;

  image = gtk_image_new_from_stock (GTK_STOCK_EDIT, GTK_ICON_SIZE_BUTTON);
  gtk_widget_show (image);

  impl->location_button = g_object_new (GTK_TYPE_TOGGLE_BUTTON,
					"image", image,
					NULL);

  g_signal_connect (impl->location_button, "toggled",
		    G_CALLBACK (location_button_toggled_cb), impl);

  str = _("Type a file name");

  gtk_widget_set_tooltip_text (impl->location_button, str);
  atk_object_set_name (gtk_widget_get_accessible (impl->location_button), str);
}

typedef enum {
  PATH_BAR_FOLDER_PATH,
  PATH_BAR_SELECT_A_FOLDER,
  PATH_BAR_ERROR_NO_FILENAME,
  PATH_BAR_ERROR_NO_FOLDER,
  PATH_BAR_RECENTLY_USED,
  PATH_BAR_SEARCH
} PathBarMode;

/* Creates the info bar for informational messages or warnings, with its icon and label */
static void
info_bar_create (GtkFileChooserDefault *impl)
{
  GtkWidget *content_area;

  impl->browse_select_a_folder_info_bar = gtk_info_bar_new ();
  impl->browse_select_a_folder_icon = gtk_image_new_from_stock (GTK_STOCK_DIRECTORY, GTK_ICON_SIZE_MENU);
  impl->browse_select_a_folder_label = gtk_label_new (NULL);

  content_area = gtk_info_bar_get_content_area (GTK_INFO_BAR (impl->browse_select_a_folder_info_bar));

  gtk_box_pack_start (GTK_BOX (content_area), impl->browse_select_a_folder_icon, FALSE, FALSE, 0);
  gtk_box_pack_start (GTK_BOX (content_area), impl->browse_select_a_folder_label, FALSE, FALSE, 0);

  gtk_widget_show (impl->browse_select_a_folder_icon);
  gtk_widget_show (impl->browse_select_a_folder_label);
}

/* Sets the info bar to show the appropriate informational or warning message */
static void
info_bar_set (GtkFileChooserDefault *impl, PathBarMode mode)
{
  char *str;
  gboolean free_str;
  GtkMessageType message_type;

  free_str = FALSE;

  switch (mode)
    {
    case PATH_BAR_SELECT_A_FOLDER:
      str = g_strconcat ("<i>", _("Please select a folder below"), "</i>", NULL);
      free_str = TRUE;
      message_type = GTK_MESSAGE_OTHER;
      break;

    case PATH_BAR_ERROR_NO_FILENAME:
      str = _("Please type a file name");
      message_type = GTK_MESSAGE_WARNING;
      break;

    case PATH_BAR_ERROR_NO_FOLDER:
      str = _("Please select a folder below");
      message_type = GTK_MESSAGE_WARNING;
      break;

    default:
      g_assert_not_reached ();
      return;
    }

  gtk_info_bar_set_message_type (GTK_INFO_BAR (impl->browse_select_a_folder_info_bar), message_type);
  gtk_image_set_from_stock (GTK_IMAGE (impl->browse_select_a_folder_icon),
			    (message_type == GTK_MESSAGE_WARNING) ? GTK_STOCK_DIALOG_WARNING : GTK_STOCK_DIRECTORY,
			    GTK_ICON_SIZE_MENU);
  gtk_label_set_markup (GTK_LABEL (impl->browse_select_a_folder_label), str);

  if (free_str)
    g_free (str);
}

/* Creates the icon and label used to show that the file chooser is in Search or Recently-used mode */
static void
special_mode_widgets_create (GtkFileChooserDefault *impl)
{
  impl->browse_special_mode_icon = gtk_image_new ();
  gtk_size_group_add_widget (impl->browse_path_bar_size_group, impl->browse_special_mode_icon);
  gtk_box_pack_start (GTK_BOX (impl->browse_path_bar_hbox), impl->browse_special_mode_icon, FALSE, FALSE, 0);

  impl->browse_special_mode_label = gtk_label_new (NULL);
  gtk_size_group_add_widget (impl->browse_path_bar_size_group, impl->browse_special_mode_label);
  gtk_box_pack_start (GTK_BOX (impl->browse_path_bar_hbox), impl->browse_special_mode_label, FALSE, FALSE, 0);
}

/* Creates the path bar's container and eveyrthing that goes in it: location button, pathbar, info bar, and Create Folder button */
static void
path_bar_widgets_create (GtkFileChooserDefault *impl)
{
  /* Location widgets - note browse_path_bar_hbox is packed in the right place until switch_path_bar() */
  impl->browse_path_bar_hbox = gtk_box_new (GTK_ORIENTATION_HORIZONTAL, 12);
  gtk_widget_show (impl->browse_path_bar_hbox);

  /* Size group that allows the path bar to be the same size between modes */
  impl->browse_path_bar_size_group = gtk_size_group_new (GTK_SIZE_GROUP_VERTICAL);
  gtk_size_group_set_ignore_hidden (impl->browse_path_bar_size_group, FALSE);

  /* Location button */
  location_button_create (impl);
  gtk_size_group_add_widget (impl->browse_path_bar_size_group, impl->location_button);
  gtk_box_pack_start (GTK_BOX (impl->browse_path_bar_hbox), impl->location_button, FALSE, FALSE, 0);

  /* Path bar */
  impl->browse_path_bar = g_object_new (GTK_TYPE_PATH_BAR, NULL);
  _gtk_path_bar_set_file_system (GTK_PATH_BAR (impl->browse_path_bar), impl->file_system);
  g_signal_connect (impl->browse_path_bar, "path-clicked", G_CALLBACK (path_bar_clicked), impl);

  gtk_size_group_add_widget (impl->browse_path_bar_size_group, impl->browse_path_bar);
  gtk_box_pack_start (GTK_BOX (impl->browse_path_bar_hbox), impl->browse_path_bar, TRUE, TRUE, 0);

  /* Info bar */
  info_bar_create (impl);
  gtk_size_group_add_widget (impl->browse_path_bar_size_group, impl->browse_select_a_folder_info_bar);
  gtk_box_pack_start (GTK_BOX (impl->browse_path_bar_hbox), impl->browse_select_a_folder_info_bar, TRUE, TRUE, 0);

  /* Widgets for special modes (recently-used in Open mode, Search mode) */
  special_mode_widgets_create (impl);

  /* Create Folder */
  impl->browse_new_folder_button = gtk_button_new_with_mnemonic (_("Create Fo_lder"));
  g_signal_connect (impl->browse_new_folder_button, "clicked",
		    G_CALLBACK (new_folder_button_clicked), impl);
  gtk_size_group_add_widget (impl->browse_path_bar_size_group, impl->browse_new_folder_button);
  gtk_box_pack_end (GTK_BOX (impl->browse_path_bar_hbox), impl->browse_new_folder_button, FALSE, FALSE, 0);
}

/* Sets the path bar's mode to show a label, the actual folder path, or a
 * warning message.  You may call this function with PATH_BAR_ERROR_* directly
 * if the pathbar is already showing the widgets you expect; otherwise, call
 * path_bar_update() instead to set the appropriate widgets automatically.
 */
static void
path_bar_set_mode (GtkFileChooserDefault *impl, PathBarMode mode)
{
  gboolean path_bar_visible		= FALSE;
  gboolean special_mode_widgets_visible = FALSE;
  gboolean info_bar_visible		= FALSE;
  gboolean create_folder_visible        = FALSE;

  char *tmp;

  switch (mode)
    {
    case PATH_BAR_FOLDER_PATH:
      path_bar_visible = TRUE;
      break;

    case PATH_BAR_SELECT_A_FOLDER:
    case PATH_BAR_ERROR_NO_FILENAME:
    case PATH_BAR_ERROR_NO_FOLDER:
      info_bar_set (impl, mode);
      info_bar_visible = TRUE;
      break;

    case PATH_BAR_RECENTLY_USED:
      gtk_image_set_from_icon_name (GTK_IMAGE (impl->browse_special_mode_icon), "document-open-recent", GTK_ICON_SIZE_BUTTON);

      tmp = g_strdup_printf ("<b>%s</b>", _("Recently Used"));
      gtk_label_set_markup (GTK_LABEL (impl->browse_special_mode_label), tmp);
      g_free (tmp);

      special_mode_widgets_visible = TRUE;
      break;

    case PATH_BAR_SEARCH:
      gtk_image_set_from_stock (GTK_IMAGE (impl->browse_special_mode_icon), GTK_STOCK_FIND, GTK_ICON_SIZE_BUTTON);

      tmp = g_strdup_printf ("<b>%s</b>", _("Search:"));
      gtk_label_set_markup (GTK_LABEL (impl->browse_special_mode_label), tmp);
      g_free (tmp);

      special_mode_widgets_visible = TRUE;
      break;

    default:
      g_assert_not_reached ();
    }

  gtk_widget_set_visible (impl->browse_path_bar,			path_bar_visible);
  gtk_widget_set_visible (impl->browse_special_mode_icon,		special_mode_widgets_visible);
  gtk_widget_set_visible (impl->browse_special_mode_label,		special_mode_widgets_visible);
  gtk_widget_set_visible (impl->browse_select_a_folder_info_bar,	info_bar_visible);

  if (path_bar_visible)
    {
      if (impl->create_folders
	  && impl->action != GTK_FILE_CHOOSER_ACTION_OPEN
	  && impl->operation_mode != OPERATION_MODE_RECENT)
	create_folder_visible = TRUE;
    }

  gtk_widget_set_visible (impl->browse_new_folder_button,		create_folder_visible);
}

/* Creates the main hpaned with the widgets shared by Open and Save mode */
static void
browse_widgets_create (GtkFileChooserDefault *impl)
{
  GtkWidget *hpaned;
  GtkWidget *widget;
  GtkSizeGroup *size_group;

  impl->browse_widgets_box = gtk_box_new (GTK_ORIENTATION_VERTICAL, 12);
  gtk_box_pack_start (GTK_BOX (impl), impl->browse_widgets_box, TRUE, TRUE, 0);
  gtk_widget_show (impl->browse_widgets_box);

  impl->browse_header_box = gtk_box_new (GTK_ORIENTATION_VERTICAL, 12);
  gtk_box_pack_start (GTK_BOX (impl->browse_widgets_box), impl->browse_header_box, FALSE, FALSE, 0);
  gtk_widget_show (impl->browse_header_box);

  /* Path bar, info bar, and their respective machinery - the browse_path_bar_hbox will get packed elsewhere */
  path_bar_widgets_create (impl);

  /* Box for the location label and entry */

  impl->location_entry_box = gtk_box_new (GTK_ORIENTATION_HORIZONTAL, 12);
  gtk_box_pack_start (GTK_BOX (impl->browse_header_box), impl->location_entry_box, FALSE, FALSE, 0);

  impl->location_label = gtk_label_new_with_mnemonic (_("_Location:"));
  gtk_widget_show (impl->location_label);
  gtk_box_pack_start (GTK_BOX (impl->location_entry_box), impl->location_label, FALSE, FALSE, 0);

  /* size group is used by the scrolled windows of the panes */
  size_group = gtk_size_group_new (GTK_SIZE_GROUP_VERTICAL);

  /* Paned widget */

  hpaned = impl->browse_widgets_hpaned = gtk_paned_new (GTK_ORIENTATION_HORIZONTAL);
  gtk_widget_show (hpaned);
  gtk_box_pack_start (GTK_BOX (impl->browse_widgets_box), hpaned, TRUE, TRUE, 0);

  widget = shortcuts_pane_create (impl, size_group);
  gtk_paned_pack1 (GTK_PANED (hpaned), widget, FALSE, FALSE);
  widget = file_pane_create (impl, size_group);
  gtk_paned_pack2 (GTK_PANED (hpaned), widget, TRUE, FALSE);
  g_object_unref (size_group);
}

static GObject*
gtk_file_chooser_default_constructor (GType                  type,
				      guint                  n_construct_properties,
				      GObjectConstructParam *construct_params)
{
  GtkFileChooserDefault *impl;
  GObject *object;

  profile_start ("start", NULL);

  object = G_OBJECT_CLASS (_gtk_file_chooser_default_parent_class)->constructor (type,
										n_construct_properties,
										construct_params);
  impl = GTK_FILE_CHOOSER_DEFAULT (object);

  g_assert (impl->file_system);

  gtk_widget_push_composite_child ();

  /* The browse widgets */
  browse_widgets_create (impl);

  /* Alignment to hold extra widget */
  impl->extra_align = gtk_box_new (GTK_ORIENTATION_HORIZONTAL, 0);
  gtk_widget_set_halign (impl->extra_align, GTK_ALIGN_START);
  gtk_widget_set_valign (impl->extra_align, GTK_ALIGN_CENTER);
  gtk_box_pack_start (GTK_BOX (impl), impl->extra_align, FALSE, FALSE, 0);

  gtk_widget_pop_composite_child ();
  update_appearance (impl);

  profile_end ("end", NULL);

  return object;
}

/* Sets the extra_widget by packing it in the appropriate place */
static void
set_extra_widget (GtkFileChooserDefault *impl,
		  GtkWidget             *extra_widget)
{
  if (extra_widget)
    {
      g_object_ref (extra_widget);
      /* FIXME: is this right ? */
      gtk_widget_show (extra_widget);
    }

  if (impl->extra_widget)
    {
      gtk_container_remove (GTK_CONTAINER (impl->extra_align), impl->extra_widget);
      g_object_unref (impl->extra_widget);
    }

  impl->extra_widget = extra_widget;
  if (impl->extra_widget)
    {
      gtk_container_add (GTK_CONTAINER (impl->extra_align), impl->extra_widget);
      gtk_widget_show (impl->extra_align);
    }
  else
    gtk_widget_hide (impl->extra_align);
}

static void
switch_to_home_dir (GtkFileChooserDefault *impl)
{
  const gchar *home = g_get_home_dir ();
  GFile *home_file;

  if (home == NULL)
    return;

  home_file = g_file_new_for_path (home);

  gtk_file_chooser_set_current_folder_file (GTK_FILE_CHOOSER (impl), home_file, NULL); /* NULL-GError */

  g_object_unref (home_file);
}

static void
set_local_only (GtkFileChooserDefault *impl,
		gboolean               local_only)
{
  if (local_only != impl->local_only)
    {
      impl->local_only = local_only;

      if (impl->location_entry)
	_gtk_file_chooser_entry_set_local_only (GTK_FILE_CHOOSER_ENTRY (impl->location_entry), local_only);

      if (local_only && impl->current_folder &&
           !_gtk_file_has_native_path (impl->current_folder))
	{
	  /* If we are pointing to a non-local folder, make an effort to change
	   * back to a local folder, but it's really up to the app to not cause
	   * such a situation, so we ignore errors.
	   */
	  switch_to_home_dir (impl);
	}
    }
}

/* Sets the file chooser to multiple selection mode */
static void
set_select_multiple (GtkFileChooserDefault *impl,
		     gboolean               select_multiple,
		     gboolean               property_notify)
{
  GtkTreeSelection *selection;
  GtkSelectionMode mode;

  if (select_multiple == impl->select_multiple)
    return;

  mode = select_multiple ? GTK_SELECTION_MULTIPLE : GTK_SELECTION_SINGLE;

  selection = gtk_tree_view_get_selection (GTK_TREE_VIEW (impl->browse_files_tree_view));
  gtk_tree_selection_set_mode (selection, mode);

  gtk_tree_view_set_rubber_banding (GTK_TREE_VIEW (impl->browse_files_tree_view), select_multiple);

  impl->select_multiple = select_multiple;
  g_object_notify (G_OBJECT (impl), "select-multiple");

  check_preview_change (impl);
}

static void
set_file_system_backend (GtkFileChooserDefault *impl)
{
  profile_start ("start for backend", "default");

  impl->file_system = _gtk_file_system_new ();

  profile_end ("end", NULL);
}

static void
unset_file_system_backend (GtkFileChooserDefault *impl)
{
  g_object_unref (impl->file_system);

  impl->file_system = NULL;
}

/* Saves the widgets around the pathbar so they can be reparented later
 * in the correct place.  This function must be called paired with
 * restore_path_bar().
 */
static void
save_path_bar (GtkFileChooserDefault *impl)
{
  GtkWidget *parent;

  g_object_ref (impl->browse_path_bar_hbox);

  parent = gtk_widget_get_parent (impl->browse_path_bar_hbox);
  if (parent)
    gtk_container_remove (GTK_CONTAINER (parent), impl->browse_path_bar_hbox);
}

/* Reparents the path bar and the "Create folder" button to the right place:
 * Above the file list in Open mode, or to the right of the "Save in folder:"
 * label in Save mode.  The save_path_bar() function must be called before this
 * one.
 */
static void
restore_path_bar (GtkFileChooserDefault *impl)
{
  if (impl->action == GTK_FILE_CHOOSER_ACTION_OPEN
      || impl->action == GTK_FILE_CHOOSER_ACTION_SELECT_FOLDER)
    {
      gtk_box_pack_start (GTK_BOX (impl->browse_header_box), impl->browse_path_bar_hbox, FALSE, FALSE, 0);
      gtk_box_reorder_child (GTK_BOX (impl->browse_header_box), impl->browse_path_bar_hbox, 0);
    }
  else if (impl->action == GTK_FILE_CHOOSER_ACTION_SAVE
	   || impl->action == GTK_FILE_CHOOSER_ACTION_CREATE_FOLDER)
    {
      gtk_widget_set_hexpand (impl->browse_path_bar_hbox, TRUE);
      gtk_grid_attach (GTK_GRID (impl->save_widgets_table), impl->browse_path_bar_hbox, 1, 1, 1, 1);
      gtk_label_set_mnemonic_widget (GTK_LABEL (impl->save_folder_label), impl->browse_path_bar);
    }
  else
    g_assert_not_reached ();

  g_object_unref (impl->browse_path_bar_hbox);
}

/* Takes the folder stored in a row in the recent_model, and puts it in the pathbar */
static void
put_recent_folder_in_pathbar (GtkFileChooserDefault *impl, GtkTreeIter *iter)
{
  GFile *file;

  gtk_tree_model_get (GTK_TREE_MODEL (impl->recent_model), iter,
		      MODEL_COL_FILE, &file,
		      -1);
  _gtk_path_bar_set_file (GTK_PATH_BAR (impl->browse_path_bar), file, FALSE);
  g_object_unref (file);
}

/* Sets the pathbar in the appropriate mode according to the current operation mode and action.  This is the central function for
 * dealing with the pathbar's widgets; as long as impl->action and impl->operation_mode are set correctly, then calling this
 * function will update all the pathbar's widgets.
 */
static void
path_bar_update (GtkFileChooserDefault *impl)
{
  PathBarMode mode;

  switch (impl->operation_mode)
    {
    case OPERATION_MODE_BROWSE:
      mode = PATH_BAR_FOLDER_PATH;
      break;

    case OPERATION_MODE_RECENT:
      if (impl->action == GTK_FILE_CHOOSER_ACTION_SAVE)
	{
	  GtkTreeSelection *selection;
	  gboolean have_selected;
	  GtkTreeIter iter;

	  selection = gtk_tree_view_get_selection (GTK_TREE_VIEW (impl->browse_files_tree_view));

	  /* Save mode means single-selection mode, so the following is valid */
	  have_selected = gtk_tree_selection_get_selected (selection, NULL, &iter);

	  if (have_selected)
	    {
	      mode = PATH_BAR_FOLDER_PATH;
	      put_recent_folder_in_pathbar (impl, &iter);
	    }
	  else
	    mode = PATH_BAR_SELECT_A_FOLDER;
	}
      else
	mode = PATH_BAR_RECENTLY_USED;

      break;

    case OPERATION_MODE_SEARCH:
      mode = PATH_BAR_SEARCH;
      break;

    default:
      g_assert_not_reached ();
      return;
    }

  path_bar_set_mode (impl, mode);
}

static void
operation_mode_discard_search_widgets (GtkFileChooserDefault *impl)
{
  if (impl->search_hbox)
    {
      gtk_widget_destroy (impl->search_hbox);

      impl->search_hbox = NULL;
      impl->search_entry = NULL;
    }
}

/* Stops running operations like populating the browse model, searches, and the recent-files model */
static void
operation_mode_stop (GtkFileChooserDefault *impl, OperationMode mode)
{
  switch (mode)
    {
    case OPERATION_MODE_BROWSE:
      stop_loading_and_clear_list_model (impl, TRUE);
      break;

    case OPERATION_MODE_SEARCH:
      search_stop_searching (impl, FALSE);
      search_clear_model (impl, TRUE);

      operation_mode_discard_search_widgets (impl);
      break;

    case OPERATION_MODE_RECENT:
      recent_stop_loading (impl);
      recent_clear_model (impl, TRUE);
      break;

    default:
      g_assert_not_reached ();
    }
}

static void
operation_mode_set_browse (GtkFileChooserDefault *impl)
{
  path_bar_update (impl);

  if (impl->action == GTK_FILE_CHOOSER_ACTION_OPEN ||
      impl->action == GTK_FILE_CHOOSER_ACTION_SELECT_FOLDER)
    {
      gtk_widget_show (impl->location_button);
      location_mode_set (impl, impl->location_mode, TRUE);

      if (impl->location_mode == LOCATION_MODE_FILENAME_ENTRY)
	gtk_widget_show (impl->location_entry_box);
    }
}

static void
operation_mode_set_search (GtkFileChooserDefault *impl)
{
  g_assert (impl->search_hbox == NULL);
  g_assert (impl->search_entry == NULL);
  g_assert (impl->search_model == NULL);

  search_setup_widgets (impl);
}

static void
operation_mode_set_recent (GtkFileChooserDefault *impl)
{
  path_bar_update (impl);

  /* Hide the location widgets temporarily */
  if (impl->action == GTK_FILE_CHOOSER_ACTION_OPEN ||
      impl->action == GTK_FILE_CHOOSER_ACTION_SELECT_FOLDER)
    {
      gtk_widget_hide (impl->location_button);
      gtk_widget_hide (impl->location_entry_box);
    }

  recent_start_loading (impl);
}

static void
operation_mode_set (GtkFileChooserDefault *impl, OperationMode mode)
{
  GFile *file;

  operation_mode_stop (impl, impl->operation_mode);

  impl->operation_mode = mode;

  switch (impl->operation_mode)
    {
    case OPERATION_MODE_BROWSE:
      operation_mode_set_browse (impl);
      break;

    case OPERATION_MODE_SEARCH:
      operation_mode_set_search (impl);
      break;

    case OPERATION_MODE_RECENT:
      operation_mode_set_recent (impl);
      file = g_file_new_for_uri ("recent:///");
      gtk_places_sidebar_set_location (GTK_PLACES_SIDEBAR (impl->places_sidebar), file);
      g_object_unref (file);
      break;

    default:
      g_assert_not_reached ();
      return;
    }
}

/* This function is basically a do_all function.
 *
 * It sets the visibility on all the widgets based on the current state, and
 * moves the custom_widget if needed.
 */
static void
update_appearance (GtkFileChooserDefault *impl)
{
  save_path_bar (impl);

  if (impl->action == GTK_FILE_CHOOSER_ACTION_SAVE ||
      impl->action == GTK_FILE_CHOOSER_ACTION_CREATE_FOLDER)
    {
      const char *text;

      gtk_widget_hide (impl->location_button);
      save_widgets_create (impl);

      if (impl->action == GTK_FILE_CHOOSER_ACTION_SAVE)
	text = _("Save in _folder:");
      else
	text = _("Create in _folder:");

      gtk_label_set_text_with_mnemonic (GTK_LABEL (impl->save_folder_label), text);

      if (impl->select_multiple)
	{
	  g_warning ("Save mode cannot be set in conjunction with multiple selection mode.  "
		     "Re-setting to single selection mode.");
	  set_select_multiple (impl, FALSE, TRUE);
	}
    }
  else if (impl->action == GTK_FILE_CHOOSER_ACTION_OPEN ||
	   impl->action == GTK_FILE_CHOOSER_ACTION_SELECT_FOLDER)
    {
      gtk_widget_show (impl->location_button);
      save_widgets_destroy (impl);
      location_mode_set (impl, impl->location_mode, TRUE);
    }

  if (impl->location_entry)
    _gtk_file_chooser_entry_set_action (GTK_FILE_CHOOSER_ENTRY (impl->location_entry), impl->action);

  restore_path_bar (impl);
  path_bar_update (impl);

  /* This *is* needed; we need to redraw the file list because the "sensitivity"
   * of files may change depending whether we are in a file or folder-only mode.
   */
  gtk_widget_queue_draw (impl->browse_files_tree_view);

  emit_default_size_changed (impl);
}

static void
gtk_file_chooser_default_set_property (GObject      *object,
				       guint         prop_id,
				       const GValue *value,
				       GParamSpec   *pspec)

{
  GtkFileChooserDefault *impl = GTK_FILE_CHOOSER_DEFAULT (object);

  switch (prop_id)
    {
    case GTK_FILE_CHOOSER_PROP_ACTION:
      {
	GtkFileChooserAction action = g_value_get_enum (value);

	if (action != impl->action)
	  {
	    gtk_file_chooser_default_unselect_all (GTK_FILE_CHOOSER (impl));
	    
	    if ((action == GTK_FILE_CHOOSER_ACTION_SAVE ||
                 action == GTK_FILE_CHOOSER_ACTION_CREATE_FOLDER)
		&& impl->select_multiple)
	      {
		g_warning ("Tried to change the file chooser action to SAVE or CREATE_FOLDER, but "
			   "this is not allowed in multiple selection mode.  Resetting the file chooser "
			   "to single selection mode.");
		set_select_multiple (impl, FALSE, TRUE);
	      }
	    impl->action = action;
            update_cell_renderer_attributes (impl);
	    update_appearance (impl);
	    settings_load (impl);
	  }
      }
      break;

    case GTK_FILE_CHOOSER_PROP_FILTER:
      set_current_filter (impl, g_value_get_object (value));
      break;

    case GTK_FILE_CHOOSER_PROP_LOCAL_ONLY:
      set_local_only (impl, g_value_get_boolean (value));
      break;

    case GTK_FILE_CHOOSER_PROP_PREVIEW_WIDGET:
      set_preview_widget (impl, g_value_get_object (value));
      break;

    case GTK_FILE_CHOOSER_PROP_PREVIEW_WIDGET_ACTIVE:
      impl->preview_widget_active = g_value_get_boolean (value);
      update_preview_widget_visibility (impl);
      break;

    case GTK_FILE_CHOOSER_PROP_USE_PREVIEW_LABEL:
      impl->use_preview_label = g_value_get_boolean (value);
      update_preview_widget_visibility (impl);
      break;

    case GTK_FILE_CHOOSER_PROP_EXTRA_WIDGET:
      set_extra_widget (impl, g_value_get_object (value));
      break;

    case GTK_FILE_CHOOSER_PROP_SELECT_MULTIPLE:
      {
	gboolean select_multiple = g_value_get_boolean (value);
	if ((impl->action == GTK_FILE_CHOOSER_ACTION_SAVE ||
             impl->action == GTK_FILE_CHOOSER_ACTION_CREATE_FOLDER)
	    && select_multiple)
	  {
	    g_warning ("Tried to set the file chooser to multiple selection mode, but this is "
		       "not allowed in SAVE or CREATE_FOLDER modes.  Ignoring the change and "
		       "leaving the file chooser in single selection mode.");
	    return;
	  }

	set_select_multiple (impl, select_multiple, FALSE);
      }
      break;

    case GTK_FILE_CHOOSER_PROP_SHOW_HIDDEN:
      {
	gboolean show_hidden = g_value_get_boolean (value);
	if (show_hidden != impl->show_hidden)
	  {
	    impl->show_hidden = show_hidden;

	    if (impl->browse_files_model)
	      _gtk_file_system_model_set_show_hidden (impl->browse_files_model, show_hidden);
	  }
      }
      break;

    case GTK_FILE_CHOOSER_PROP_DO_OVERWRITE_CONFIRMATION:
      {
	gboolean do_overwrite_confirmation = g_value_get_boolean (value);
	impl->do_overwrite_confirmation = do_overwrite_confirmation;
      }
      break;

    case GTK_FILE_CHOOSER_PROP_CREATE_FOLDERS:
      {
        gboolean create_folders = g_value_get_boolean (value);
        impl->create_folders = create_folders;
        update_appearance (impl);
      }
      break;

    default:
      G_OBJECT_WARN_INVALID_PROPERTY_ID (object, prop_id, pspec);
      break;
    }
}

static void
gtk_file_chooser_default_get_property (GObject    *object,
				       guint       prop_id,
				       GValue     *value,
				       GParamSpec *pspec)
{
  GtkFileChooserDefault *impl = GTK_FILE_CHOOSER_DEFAULT (object);

  switch (prop_id)
    {
    case GTK_FILE_CHOOSER_PROP_ACTION:
      g_value_set_enum (value, impl->action);
      break;

    case GTK_FILE_CHOOSER_PROP_FILTER:
      g_value_set_object (value, impl->current_filter);
      break;

    case GTK_FILE_CHOOSER_PROP_LOCAL_ONLY:
      g_value_set_boolean (value, impl->local_only);
      break;

    case GTK_FILE_CHOOSER_PROP_PREVIEW_WIDGET:
      g_value_set_object (value, impl->preview_widget);
      break;

    case GTK_FILE_CHOOSER_PROP_PREVIEW_WIDGET_ACTIVE:
      g_value_set_boolean (value, impl->preview_widget_active);
      break;

    case GTK_FILE_CHOOSER_PROP_USE_PREVIEW_LABEL:
      g_value_set_boolean (value, impl->use_preview_label);
      break;

    case GTK_FILE_CHOOSER_PROP_EXTRA_WIDGET:
      g_value_set_object (value, impl->extra_widget);
      break;

    case GTK_FILE_CHOOSER_PROP_SELECT_MULTIPLE:
      g_value_set_boolean (value, impl->select_multiple);
      break;

    case GTK_FILE_CHOOSER_PROP_SHOW_HIDDEN:
      g_value_set_boolean (value, impl->show_hidden);
      break;

    case GTK_FILE_CHOOSER_PROP_DO_OVERWRITE_CONFIRMATION:
      g_value_set_boolean (value, impl->do_overwrite_confirmation);
      break;

    case GTK_FILE_CHOOSER_PROP_CREATE_FOLDERS:
      g_value_set_boolean (value, impl->create_folders);
      break;

    default:
      G_OBJECT_WARN_INVALID_PROPERTY_ID (object, prop_id, pspec);
      break;
    }
}

/* This cancels everything that may be going on in the background. */
static void
cancel_all_operations (GtkFileChooserDefault *impl)
{
  GSList *l;

  pending_select_files_free (impl);

  if (impl->reload_icon_cancellables)
    {
      for (l = impl->reload_icon_cancellables; l; l = l->next)
        {
	  GCancellable *cancellable = G_CANCELLABLE (l->data);
	  g_cancellable_cancel (cancellable);
        }
      g_slist_free (impl->reload_icon_cancellables);
      impl->reload_icon_cancellables = NULL;
    }

  if (impl->loading_shortcuts)
    {
      for (l = impl->loading_shortcuts; l; l = l->next)
        {
	  GCancellable *cancellable = G_CANCELLABLE (l->data);
	  g_cancellable_cancel (cancellable);
        }
      g_slist_free (impl->loading_shortcuts);
      impl->loading_shortcuts = NULL;
    }

  if (impl->file_list_drag_data_received_cancellable)
    {
      g_cancellable_cancel (impl->file_list_drag_data_received_cancellable);
      impl->file_list_drag_data_received_cancellable = NULL;
    }

  if (impl->update_current_folder_cancellable)
    {
      g_cancellable_cancel (impl->update_current_folder_cancellable);
      impl->update_current_folder_cancellable = NULL;
    }

  if (impl->should_respond_get_info_cancellable)
    {
      g_cancellable_cancel (impl->should_respond_get_info_cancellable);
      impl->should_respond_get_info_cancellable = NULL;
    }

  if (impl->file_exists_get_info_cancellable)
    {
      g_cancellable_cancel (impl->file_exists_get_info_cancellable);
      impl->file_exists_get_info_cancellable = NULL;
    }

  if (impl->update_from_entry_cancellable)
    {
      g_cancellable_cancel (impl->update_from_entry_cancellable);
      impl->update_from_entry_cancellable = NULL;
    }

  if (impl->shortcuts_activate_iter_cancellable)
    {
      g_cancellable_cancel (impl->shortcuts_activate_iter_cancellable);
      impl->shortcuts_activate_iter_cancellable = NULL;
    }

  search_stop_searching (impl, TRUE);
  recent_stop_loading (impl);
}

/* Removes the settings signal handler.  It's safe to call multiple times */
static void
remove_settings_signal (GtkFileChooserDefault *impl,
			GdkScreen             *screen)
{
  if (impl->settings_signal_id)
    {
      GtkSettings *settings;

      settings = gtk_settings_get_for_screen (screen);
      g_signal_handler_disconnect (settings,
				   impl->settings_signal_id);
      impl->settings_signal_id = 0;
    }
}

static void
gtk_file_chooser_default_dispose (GObject *object)
{
  GtkFileChooserDefault *impl = (GtkFileChooserDefault *) object;

  cancel_all_operations (impl);

  if (impl->extra_widget)
    {
      g_object_unref (impl->extra_widget);
      impl->extra_widget = NULL;
    }

  remove_settings_signal (impl, gtk_widget_get_screen (GTK_WIDGET (impl)));

  if (impl->bookmarks_manager)
    {
      _gtk_bookmarks_manager_free (impl->bookmarks_manager);
      impl->bookmarks_manager = NULL;
    }

  G_OBJECT_CLASS (_gtk_file_chooser_default_parent_class)->dispose (object);
}

/* We override show-all since we have internal widgets that
 * shouldn't be shown when you call show_all(), like the filter
 * combo box.
 */
static void
gtk_file_chooser_default_show_all (GtkWidget *widget)
{
  GtkFileChooserDefault *impl = (GtkFileChooserDefault *) widget;

  gtk_widget_show (widget);

  if (impl->extra_widget)
    gtk_widget_show_all (impl->extra_widget);
}

/* Handler for GtkWindow::set-focus; this is where we save the last-focused
 * widget on our toplevel.  See gtk_file_chooser_default_hierarchy_changed()
 */
static void
toplevel_set_focus_cb (GtkWindow             *window,
		       GtkWidget             *focus,
		       GtkFileChooserDefault *impl)
{
  impl->toplevel_last_focus_widget = gtk_window_get_focus (window);
}

/* We monitor the focus widget on our toplevel to be able to know which widget
 * was last focused at the time our "should_respond" method gets called.
 */
static void
gtk_file_chooser_default_hierarchy_changed (GtkWidget *widget,
					    GtkWidget *previous_toplevel)
{
  GtkFileChooserDefault *impl;
  GtkWidget *toplevel;

  impl = GTK_FILE_CHOOSER_DEFAULT (widget);
  toplevel = gtk_widget_get_toplevel (widget);

  if (previous_toplevel && 
      impl->toplevel_set_focus_id != 0)
    {
      g_signal_handler_disconnect (previous_toplevel,
                                   impl->toplevel_set_focus_id);
      impl->toplevel_set_focus_id = 0;
      impl->toplevel_last_focus_widget = NULL;
    }

  if (gtk_widget_is_toplevel (toplevel))
    {
      g_assert (impl->toplevel_set_focus_id == 0);
      impl->toplevel_set_focus_id = g_signal_connect (toplevel, "set-focus",
						      G_CALLBACK (toplevel_set_focus_cb), impl);
      impl->toplevel_last_focus_widget = gtk_window_get_focus (GTK_WINDOW (toplevel));
    }
}

/* Changes the icons wherever it is needed */
static void
change_icon_theme (GtkFileChooserDefault *impl)
{
  GtkSettings *settings;
  gint width, height;
  GtkCellRenderer *renderer;
  GList *cells;

  profile_start ("start", NULL);

  settings = gtk_settings_get_for_screen (gtk_widget_get_screen (GTK_WIDGET (impl)));

  if (gtk_icon_size_lookup_for_settings (settings, GTK_ICON_SIZE_MENU, &width, &height))
    impl->icon_size = MAX (width, height);
  else
    impl->icon_size = FALLBACK_ICON_SIZE;

  /* the first cell in the first column is the icon column, and we have a fixed size there */
  cells = gtk_cell_layout_get_cells (GTK_CELL_LAYOUT (
        gtk_tree_view_get_column (GTK_TREE_VIEW (impl->browse_files_tree_view), 0)));
  renderer = GTK_CELL_RENDERER (cells->data);
  set_icon_cell_renderer_fixed_size (impl, renderer);
  g_list_free (cells);
  if (impl->browse_files_model)
    _gtk_file_system_model_clear_cache (impl->browse_files_model, MODEL_COL_PIXBUF);
  gtk_widget_queue_resize (impl->browse_files_tree_view);

  profile_end ("end", NULL);
}

/* Callback used when a GtkSettings value changes */
static void
settings_notify_cb (GObject               *object,
		    GParamSpec            *pspec,
		    GtkFileChooserDefault *impl)
{
  const char *name;

  profile_start ("start", NULL);

  name = g_param_spec_get_name (pspec);

  if (strcmp (name, "gtk-icon-theme-name") == 0 ||
      strcmp (name, "gtk-icon-sizes") == 0)
    change_icon_theme (impl);

  profile_end ("end", NULL);
}

/* Installs a signal handler for GtkSettings so that we can monitor changes in
 * the icon theme.
 */
static void
check_icon_theme (GtkFileChooserDefault *impl)
{
  GtkSettings *settings;

  profile_start ("start", NULL);

  if (impl->settings_signal_id)
    {
      profile_end ("end", NULL);
      return;
    }

  if (gtk_widget_has_screen (GTK_WIDGET (impl)))
    {
      settings = gtk_settings_get_for_screen (gtk_widget_get_screen (GTK_WIDGET (impl)));
      impl->settings_signal_id = g_signal_connect (settings, "notify",
						   G_CALLBACK (settings_notify_cb), impl);

      change_icon_theme (impl);
    }

  profile_end ("end", NULL);
}

static void
gtk_file_chooser_default_style_updated (GtkWidget *widget)
{
  GtkFileChooserDefault *impl;

  profile_start ("start", NULL);

  impl = GTK_FILE_CHOOSER_DEFAULT (widget);

  profile_msg ("    parent class style_udpated start", NULL);
  GTK_WIDGET_CLASS (_gtk_file_chooser_default_parent_class)->style_updated (widget);
  profile_msg ("    parent class style_updated end", NULL);

  if (gtk_widget_has_screen (GTK_WIDGET (impl)))
    change_icon_theme (impl);

  emit_default_size_changed (impl);

  profile_end ("end", NULL);
}

static void
gtk_file_chooser_default_screen_changed (GtkWidget *widget,
					 GdkScreen *previous_screen)
{
  GtkFileChooserDefault *impl;

  profile_start ("start", NULL);

  impl = GTK_FILE_CHOOSER_DEFAULT (widget);

  if (GTK_WIDGET_CLASS (_gtk_file_chooser_default_parent_class)->screen_changed)
    GTK_WIDGET_CLASS (_gtk_file_chooser_default_parent_class)->screen_changed (widget, previous_screen);

  remove_settings_signal (impl, previous_screen);
  check_icon_theme (impl);

  emit_default_size_changed (impl);

  profile_end ("end", NULL);
}

static void
set_sort_column (GtkFileChooserDefault *impl)
{
  GtkTreeSortable *sortable;

  sortable = GTK_TREE_SORTABLE (gtk_tree_view_get_model (GTK_TREE_VIEW (impl->browse_files_tree_view)));

  /* can happen when we're still populating the model */
  if (sortable == NULL)
    return;

  gtk_tree_sortable_set_sort_column_id (sortable,
                                        impl->sort_column,
                                        impl->sort_order);
}

static void
settings_load (GtkFileChooserDefault *impl)
{
  LocationMode location_mode;
  gboolean show_hidden;
  gboolean show_size_column;
  gint sort_column;
  GtkSortType sort_order;
  StartupMode startup_mode;
  gint sidebar_width;
  GSettings *settings;

  settings = _gtk_file_chooser_get_settings_for_widget (GTK_WIDGET (impl));

  location_mode = g_settings_get_enum (settings, SETTINGS_KEY_LOCATION_MODE);
  show_hidden = g_settings_get_boolean (settings, SETTINGS_KEY_SHOW_HIDDEN);
  show_size_column = g_settings_get_boolean (settings, SETTINGS_KEY_SHOW_SIZE_COLUMN);
  sort_column = g_settings_get_enum (settings, SETTINGS_KEY_SORT_COLUMN);
  sort_order = g_settings_get_enum (settings, SETTINGS_KEY_SORT_ORDER);
  sidebar_width = g_settings_get_int (settings, SETTINGS_KEY_SIDEBAR_WIDTH);
  startup_mode = g_settings_get_enum (settings, SETTINGS_KEY_STARTUP_MODE);

  location_mode_set (impl, location_mode, TRUE);

  gtk_file_chooser_set_show_hidden (GTK_FILE_CHOOSER (impl), show_hidden);

  impl->show_size_column = show_size_column;
  gtk_tree_view_column_set_visible (impl->list_size_column, show_size_column);

  impl->sort_column = sort_column;
  impl->sort_order = sort_order;
  impl->startup_mode = startup_mode;

  /* We don't call set_sort_column() here as the models may not have been
   * created yet.  The individual functions that create and set the models will
   * call set_sort_column() themselves.
   */

  gtk_paned_set_position (GTK_PANED (impl->browse_widgets_hpaned), sidebar_width);
}

static void
settings_save (GtkFileChooserDefault *impl)
{
  GSettings *settings;

  settings = _gtk_file_chooser_get_settings_for_widget (GTK_WIDGET (impl));

  /* All the other state */

  g_settings_set_enum (settings, SETTINGS_KEY_LOCATION_MODE, impl->location_mode);
  g_settings_set_boolean (settings, SETTINGS_KEY_SHOW_HIDDEN,
                          gtk_file_chooser_get_show_hidden (GTK_FILE_CHOOSER (impl)));
  g_settings_set_boolean (settings, SETTINGS_KEY_SHOW_SIZE_COLUMN, impl->show_size_column);
  g_settings_set_enum (settings, SETTINGS_KEY_SORT_COLUMN, impl->sort_column);
  g_settings_set_enum (settings, SETTINGS_KEY_SORT_ORDER, impl->sort_order);
  g_settings_set_int (settings, SETTINGS_KEY_SIDEBAR_WIDTH,
                     gtk_paned_get_position (GTK_PANED (impl->browse_widgets_hpaned)));

  /* Now apply the settings */
  g_settings_apply (settings);
}

/* GtkWidget::realize method */
static void
gtk_file_chooser_default_realize (GtkWidget *widget)
{
  GtkFileChooserDefault *impl;

  impl = GTK_FILE_CHOOSER_DEFAULT (widget);

  GTK_WIDGET_CLASS (_gtk_file_chooser_default_parent_class)->realize (widget);

  emit_default_size_changed (impl);
}

/* Changes the current folder to $CWD */
static void
switch_to_cwd (GtkFileChooserDefault *impl)
{
  char *current_working_dir;

  current_working_dir = g_get_current_dir ();
  gtk_file_chooser_set_current_folder (GTK_FILE_CHOOSER (impl), current_working_dir);
  g_free (current_working_dir);
}

/* Sets the file chooser to showing Recent Files or $CWD, depending on the
 * user's settings.
 */
static void
set_startup_mode (GtkFileChooserDefault *impl)
{
  switch (impl->startup_mode)
    {
    case STARTUP_MODE_RECENT:
      operation_mode_set (impl, OPERATION_MODE_RECENT);
      break;

    case STARTUP_MODE_CWD:
      switch_to_cwd (impl);
      break;

    default:
      g_assert_not_reached ();
    }
}

static gboolean
shortcut_exists (GtkFileChooserDefault *impl, GFile *needle)
{
  GSList *haystack;
  GSList *l;
  gboolean exists;

  exists = FALSE;

  haystack = gtk_places_sidebar_list_shortcuts (GTK_PLACES_SIDEBAR (impl->places_sidebar));
  for (l = haystack; l; l = l->next)
    {
      GFile *hay;

      hay = G_FILE (l->data);
      if (g_file_equal (hay, needle))
	{
	  exists = TRUE;
	  break;
	}
    }
  g_slist_free_full (haystack, g_object_unref);

  return exists;
}

static void
add_cwd_to_sidebar_if_needed (GtkFileChooserDefault *impl)
{
  char *cwd;
  GFile *cwd_file;
  GFile *home_file;

  cwd = g_get_current_dir (); 
  cwd_file = g_file_new_for_path (cwd);
  g_free (cwd);

  if (shortcut_exists (impl, cwd_file))
    goto out;

  home_file = g_file_new_for_path (g_get_home_dir ());

  /* We only add an item for $CWD if it is different from $HOME.  This way,
   * applications which get launched from a shell in a terminal (by someone who
   * knows what they are doing) will get an item for $CWD in the places sidebar,
   * and "normal" applications launched from the desktop shell (whose $CWD is
   * $HOME) won't get any extra clutter in the sidebar.
   */
  if (!g_file_equal (home_file, cwd_file))
    gtk_places_sidebar_add_shortcut (GTK_PLACES_SIDEBAR (impl->places_sidebar), cwd_file);

  g_object_unref (home_file);

 out:
  g_object_unref (cwd_file);
}

/* GtkWidget::map method */
static void
gtk_file_chooser_default_map (GtkWidget *widget)
{
  GtkFileChooserDefault *impl;

  profile_start ("start", NULL);

  impl = GTK_FILE_CHOOSER_DEFAULT (widget);

  GTK_WIDGET_CLASS (_gtk_file_chooser_default_parent_class)->map (widget);

  settings_load (impl);

  add_cwd_to_sidebar_if_needed (impl);

  if (impl->operation_mode == OPERATION_MODE_BROWSE)
    {
      switch (impl->reload_state)
        {
        case RELOAD_EMPTY:
	  set_startup_mode (impl);
          break;
        
        case RELOAD_HAS_FOLDER:
          /* Nothing; we are already loading or loaded, so we
           * don't need to reload
           */
          break;

        default:
          g_assert_not_reached ();
      }
    }

  profile_end ("end", NULL);
}

/* GtkWidget::unmap method */
static void
gtk_file_chooser_default_unmap (GtkWidget *widget)
{
  GtkFileChooserDefault *impl;

  impl = GTK_FILE_CHOOSER_DEFAULT (widget);

  settings_save (impl);

  cancel_all_operations (impl);
  impl->reload_state = RELOAD_EMPTY;

  GTK_WIDGET_CLASS (_gtk_file_chooser_default_parent_class)->unmap (widget);
}

#define COMPARE_DIRECTORIES										       \
  GtkFileChooserDefault *impl = user_data;								       \
  GtkFileSystemModel *fs_model = GTK_FILE_SYSTEM_MODEL (model);                                                \
  gboolean dir_a, dir_b;										       \
													       \
  dir_a = g_value_get_boolean (_gtk_file_system_model_get_value (fs_model, a, MODEL_COL_IS_FOLDER));           \
  dir_b = g_value_get_boolean (_gtk_file_system_model_get_value (fs_model, b, MODEL_COL_IS_FOLDER));           \
													       \
  if (dir_a != dir_b)											       \
    return impl->list_sort_ascending ? (dir_a ? -1 : 1) : (dir_a ? 1 : -1) /* Directories *always* go first */

/* Sort callback for the filename column */
static gint
name_sort_func (GtkTreeModel *model,
		GtkTreeIter  *a,
		GtkTreeIter  *b,
		gpointer      user_data)
{
  COMPARE_DIRECTORIES;
  else
    {
      const char *key_a, *key_b;
      gint result;

      key_a = g_value_get_string (_gtk_file_system_model_get_value (fs_model, a, MODEL_COL_NAME_COLLATED));
      key_b = g_value_get_string (_gtk_file_system_model_get_value (fs_model, b, MODEL_COL_NAME_COLLATED));

      if (key_a && key_b)
        result = strcmp (key_a, key_b);
      else if (key_a)
        result = 1;
      else if (key_b)
        result = -1;
      else
        result = 0;

      return result;
    }
}

/* Sort callback for the size column */
static gint
size_sort_func (GtkTreeModel *model,
		GtkTreeIter  *a,
		GtkTreeIter  *b,
		gpointer      user_data)
{
  COMPARE_DIRECTORIES;
  else
    {
      gint64 size_a, size_b;

      size_a = g_value_get_int64 (_gtk_file_system_model_get_value (fs_model, a, MODEL_COL_SIZE));
      size_b = g_value_get_int64 (_gtk_file_system_model_get_value (fs_model, b, MODEL_COL_SIZE));

      return size_a < size_b ? -1 : (size_a == size_b ? 0 : 1);
    }
}

/* Sort callback for the mtime column */
static gint
mtime_sort_func (GtkTreeModel *model,
		 GtkTreeIter  *a,
		 GtkTreeIter  *b,
		 gpointer      user_data)
{
  COMPARE_DIRECTORIES;
  else
    {
      glong ta, tb;

      ta = g_value_get_long (_gtk_file_system_model_get_value (fs_model, a, MODEL_COL_MTIME));
      tb = g_value_get_long (_gtk_file_system_model_get_value (fs_model, b, MODEL_COL_MTIME));

      return ta < tb ? -1 : (ta == tb ? 0 : 1);
    }
}

/* Callback used when the sort column changes.  We cache the sort order for use
 * in name_sort_func().
 */
static void
list_sort_column_changed_cb (GtkTreeSortable       *sortable,
			     GtkFileChooserDefault *impl)
{
  gint sort_column_id;
  GtkSortType sort_type;

  if (gtk_tree_sortable_get_sort_column_id (sortable, &sort_column_id, &sort_type))
    {
      impl->list_sort_ascending = (sort_type == GTK_SORT_ASCENDING);
      impl->sort_column = sort_column_id;
      impl->sort_order = sort_type;
    }
}

static void
set_busy_cursor (GtkFileChooserDefault *impl,
		 gboolean               busy)
{
  GtkWidget *widget;
  GtkWindow *toplevel;
  GdkDisplay *display;
  GdkCursor *cursor;

  toplevel = get_toplevel (GTK_WIDGET (impl));
  widget = GTK_WIDGET (toplevel);
  if (!toplevel || !gtk_widget_get_realized (widget))
    return;

  display = gtk_widget_get_display (widget);

  if (busy)
    cursor = gdk_cursor_new_for_display (display, GDK_WATCH);
  else
    cursor = NULL;

  gdk_window_set_cursor (gtk_widget_get_window (widget), cursor);
  gdk_display_flush (display);

  if (cursor)
    g_object_unref (cursor);
}

/* Creates a sort model to wrap the file system model and sets it on the tree view */
static void
load_set_model (GtkFileChooserDefault *impl)
{
  profile_start ("start", NULL);

  g_assert (impl->browse_files_model != NULL);

  profile_msg ("    gtk_tree_view_set_model start", NULL);
  gtk_tree_view_set_model (GTK_TREE_VIEW (impl->browse_files_tree_view),
			   GTK_TREE_MODEL (impl->browse_files_model));
  gtk_tree_view_columns_autosize (GTK_TREE_VIEW (impl->browse_files_tree_view));
  gtk_tree_view_set_search_column (GTK_TREE_VIEW (impl->browse_files_tree_view),
				   MODEL_COL_NAME);
  file_list_set_sort_column_ids (impl);
  set_sort_column (impl);
  profile_msg ("    gtk_tree_view_set_model end", NULL);
  impl->list_sort_ascending = TRUE;

  profile_end ("end", NULL);
}

/* Timeout callback used when the loading timer expires */
static gboolean
load_timeout_cb (gpointer data)
{
  GtkFileChooserDefault *impl;

  profile_start ("start", NULL);

  impl = GTK_FILE_CHOOSER_DEFAULT (data);
  g_assert (impl->load_state == LOAD_PRELOAD);
  g_assert (impl->load_timeout_id != 0);
  g_assert (impl->browse_files_model != NULL);

  impl->load_timeout_id = 0;
  impl->load_state = LOAD_LOADING;

  load_set_model (impl);

  profile_end ("end", NULL);

  return FALSE;
}

/* Sets up a new load timer for the model and switches to the LOAD_PRELOAD state */
static void
load_setup_timer (GtkFileChooserDefault *impl)
{
  g_assert (impl->load_timeout_id == 0);
  g_assert (impl->load_state != LOAD_PRELOAD);

  impl->load_timeout_id = gdk_threads_add_timeout (MAX_LOADING_TIME, load_timeout_cb, impl);
  impl->load_state = LOAD_PRELOAD;
}

/* Removes the load timeout; changes the impl->load_state to the specified value. */
static void
load_remove_timer (GtkFileChooserDefault *impl, LoadState new_load_state)
{
  if (impl->load_timeout_id != 0)
    {
      g_assert (impl->load_state == LOAD_PRELOAD);

      g_source_remove (impl->load_timeout_id);
      impl->load_timeout_id = 0;
    }
  else
    g_assert (impl->load_state == LOAD_EMPTY ||
	      impl->load_state == LOAD_LOADING ||
	      impl->load_state == LOAD_FINISHED);

  g_assert (new_load_state == LOAD_EMPTY ||
	    new_load_state == LOAD_LOADING ||
	    new_load_state == LOAD_FINISHED);
  impl->load_state = new_load_state;
}

/* Selects the first row in the file list */
static void
browse_files_select_first_row (GtkFileChooserDefault *impl)
{
  GtkTreePath *path;
  GtkTreeIter dummy_iter;
  GtkTreeModel *tree_model;

  tree_model = gtk_tree_view_get_model (GTK_TREE_VIEW (impl->browse_files_tree_view));

  if (!tree_model)
    return;

  path = gtk_tree_path_new_from_indices (0, -1);

  /* If the list is empty, do nothing. */
  if (gtk_tree_model_get_iter (tree_model, &dummy_iter, path))
      gtk_tree_view_set_cursor (GTK_TREE_VIEW (impl->browse_files_tree_view), path, NULL, FALSE);

  gtk_tree_path_free (path);
}

struct center_selected_row_closure {
  GtkFileChooserDefault *impl;
  gboolean already_centered;
};

/* Callback used from gtk_tree_selection_selected_foreach(); centers the
 * selected row in the tree view.
 */
static void
center_selected_row_foreach_cb (GtkTreeModel      *model,
				GtkTreePath       *path,
				GtkTreeIter       *iter,
				gpointer           data)
{
  struct center_selected_row_closure *closure;

  closure = data;
  if (closure->already_centered)
    return;

  gtk_tree_view_scroll_to_cell (GTK_TREE_VIEW (closure->impl->browse_files_tree_view), path, NULL, TRUE, 0.5, 0.0);
  closure->already_centered = TRUE;
}

/* Centers the selected row in the tree view */
static void
browse_files_center_selected_row (GtkFileChooserDefault *impl)
{
  struct center_selected_row_closure closure;
  GtkTreeSelection *selection;

  closure.impl = impl;
  closure.already_centered = FALSE;

  selection = gtk_tree_view_get_selection (GTK_TREE_VIEW (impl->browse_files_tree_view));
  gtk_tree_selection_selected_foreach (selection, center_selected_row_foreach_cb, &closure);
}

static gboolean
show_and_select_files (GtkFileChooserDefault *impl,
		       GSList                *files)
{
  GtkTreeSelection *selection;
  GtkFileSystemModel *fsmodel;
  gboolean enabled_hidden, removed_filters;
  gboolean selected_a_file;
  GSList *walk;

  g_assert (impl->load_state == LOAD_FINISHED);
  g_assert (impl->browse_files_model != NULL);

  selection = gtk_tree_view_get_selection (GTK_TREE_VIEW (impl->browse_files_tree_view));
  fsmodel = GTK_FILE_SYSTEM_MODEL (gtk_tree_view_get_model (GTK_TREE_VIEW (impl->browse_files_tree_view)));

  g_assert (fsmodel == impl->browse_files_model);

  enabled_hidden = impl->show_hidden;
  removed_filters = (impl->current_filter == NULL);

  selected_a_file = FALSE;

  for (walk = files; walk; walk = walk->next)
    {
      GFile *file = walk->data;
      GtkTreeIter iter;

      /* Is it a hidden file? */

      if (!_gtk_file_system_model_get_iter_for_file (fsmodel, &iter, file))
        continue;

      if (!_gtk_file_system_model_iter_is_visible (fsmodel, &iter))
        {
          GFileInfo *info = _gtk_file_system_model_get_info (fsmodel, &iter);

          if (!enabled_hidden &&
              (g_file_info_get_is_hidden (info) ||
               g_file_info_get_is_backup (info)))
            {
              g_object_set (impl, "show-hidden", TRUE, NULL);
              enabled_hidden = TRUE;
            }
        }

      /* Is it a filtered file? */

      if (!_gtk_file_system_model_get_iter_for_file (fsmodel, &iter, file))
        continue; /* re-get the iter as it may change when the model refilters */

      if (!_gtk_file_system_model_iter_is_visible (fsmodel, &iter))
        {
	  /* Maybe we should have a way to ask the fsmodel if it had filtered a file */
	  if (!removed_filters)
	    {
	      set_current_filter (impl, NULL);
	      removed_filters = TRUE;
	    }
	}

      /* Okay, can we select the file now? */
          
      if (!_gtk_file_system_model_get_iter_for_file (fsmodel, &iter, file))
        continue;

      if (_gtk_file_system_model_iter_is_visible (fsmodel, &iter))
        {
          GtkTreePath *path;

          gtk_tree_selection_select_iter (selection, &iter);

          path = gtk_tree_model_get_path (GTK_TREE_MODEL (fsmodel), &iter);
          gtk_tree_view_set_cursor (GTK_TREE_VIEW (impl->browse_files_tree_view),
                                    path, NULL, FALSE);
          gtk_tree_path_free (path);

          selected_a_file = TRUE;
        }
    }

  browse_files_center_selected_row (impl);

  return selected_a_file;
}

/* Processes the pending operation when a folder is finished loading */
static void
pending_select_files_process (GtkFileChooserDefault *impl)
{
  g_assert (impl->load_state == LOAD_FINISHED);
  g_assert (impl->browse_files_model != NULL);

  if (impl->pending_select_files)
    {
      show_and_select_files (impl, impl->pending_select_files);
      pending_select_files_free (impl);
      browse_files_center_selected_row (impl);
    }
  else
    {
      /* We only select the first row if the chooser is actually mapped ---
       * selecting the first row is to help the user when he is interacting with
       * the chooser, but sometimes a chooser works not on behalf of the user,
       * but rather on behalf of something else like GtkFileChooserButton.  In
       * that case, the chooser's selection should be what the caller expects,
       * as the user can't see that something else got selected.  See bug #165264.
       */
      if (impl->action == GTK_FILE_CHOOSER_ACTION_OPEN &&
          gtk_widget_get_mapped (GTK_WIDGET (impl)))
	browse_files_select_first_row (impl);
    }

  g_assert (impl->pending_select_files == NULL);
}

static void
show_error_on_reading_current_folder (GtkFileChooserDefault *impl, GError *error)
{
  GFileInfo *info;
  char *msg;

  info = g_file_query_info (impl->current_folder,
			    G_FILE_ATTRIBUTE_STANDARD_DISPLAY_NAME,
			    G_FILE_QUERY_INFO_NONE,
			    NULL,
			    NULL);
  if (info)
    {
      msg = g_strdup_printf (_("Could not read the contents of %s"), g_file_info_get_display_name (info));
      g_object_unref (info);
    }
  else
    msg = g_strdup (_("Could not read the contents of the folder"));

  error_message (impl, msg, error->message);
  g_free (msg);
}

/* Callback used when the file system model finishes loading */
static void
browse_files_model_finished_loading_cb (GtkFileSystemModel    *model,
                                        GError                *error,
					GtkFileChooserDefault *impl)
{
  profile_start ("start", NULL);

  if (error)
    show_error_on_reading_current_folder (impl, error);

  if (impl->load_state == LOAD_PRELOAD)
    {
      load_remove_timer (impl, LOAD_FINISHED);
      load_set_model (impl);
    }
  else if (impl->load_state == LOAD_LOADING)
    {
      /* Nothing */
    }
  else
    {
      /* We can't g_assert_not_reached(), as something other than us may have
       *  initiated a folder reload.  See #165556.
       */
      profile_end ("end", NULL);
      return;
    }

  g_assert (impl->load_timeout_id == 0);

  impl->load_state = LOAD_FINISHED;

  pending_select_files_process (impl);
  set_busy_cursor (impl, FALSE);
#ifdef PROFILE_FILE_CHOOSER
  access ("MARK: *** FINISHED LOADING", F_OK);
#endif

  profile_end ("end", NULL);
}

static void
stop_loading_and_clear_list_model (GtkFileChooserDefault *impl,
                                   gboolean remove_from_treeview)
{
  load_remove_timer (impl, LOAD_EMPTY);
  
  if (impl->browse_files_model)
    {
      g_object_unref (impl->browse_files_model);
      impl->browse_files_model = NULL;
    }

  if (remove_from_treeview)
    gtk_tree_view_set_model (GTK_TREE_VIEW (impl->browse_files_tree_view), NULL);
}

static char *
my_g_format_time_for_display (glong secs)
{
  GDate mtime, now;
  gint days_diff;
  struct tm tm_mtime;
  time_t time_mtime, time_now;
  const gchar *format;
  gchar *locale_format = NULL;
  gchar buf[256];
  char *date_str = NULL;
#ifdef G_OS_WIN32
  const char *locale, *dot = NULL;
  gint64 codepage = -1;
  char charset[20];
#endif

  time_mtime = secs;

#ifdef HAVE_LOCALTIME_R
  localtime_r ((time_t *) &time_mtime, &tm_mtime);
#else
  {
    struct tm *ptm = localtime ((time_t *) &time_mtime);

    if (!ptm)
      {
        g_warning ("ptm != NULL failed");
        
        return g_strdup (_("Unknown"));
      }
    else
      memcpy ((void *) &tm_mtime, (void *) ptm, sizeof (struct tm));
  }
#endif /* HAVE_LOCALTIME_R */

  g_date_set_time_t (&mtime, time_mtime);
  time_now = time (NULL);
  g_date_set_time_t (&now, time_now);

  days_diff = g_date_get_julian (&now) - g_date_get_julian (&mtime);

  /* Translators: %H means "hours" and %M means "minutes" */
  if (days_diff == 0)
    format = _("%H:%M");
  else if (days_diff == 1)
    format = _("Yesterday at %H:%M");
  else
    {
      if (days_diff > 1 && days_diff < 7)
        format = "%A"; /* Days from last week */
      else
        format = "%x"; /* Any other date */
    }

#ifdef G_OS_WIN32
  /* g_locale_from_utf8() returns a string in the system
   * code-page, which is not always the same as that used by the C
   * library. For instance when running a GTK+ program with
   * LANG=ko on an English version of Windows, the system
   * code-page is 1252, but the code-page used by the C library is
   * 949. (It's GTK+ itself that sets the C library locale when it
   * notices the LANG environment variable. See gtkmain.c The
   * Microsoft C library doesn't look at any locale environment
   * variables.) We need to pass strftime() a string in the C
   * library's code-page. See bug #509885.
   */
  locale = setlocale (LC_ALL, NULL);
  if (locale != NULL)
    dot = strchr (locale, '.');
  if (dot != NULL)
    {
      codepage = g_ascii_strtoll (dot+1, NULL, 10);
      
      /* All codepages should fit in 16 bits AFAIK */
      if (codepage > 0 && codepage < 65536)
        {
          sprintf (charset, "CP%u", (guint) codepage);
          locale_format = g_convert (format, -1, charset, "UTF-8", NULL, NULL, NULL);
        }
    }
#else
  locale_format = g_locale_from_utf8 (format, -1, NULL, NULL, NULL);
#endif
  if (locale_format != NULL &&
      strftime (buf, sizeof (buf), locale_format, &tm_mtime) != 0)
    {
#ifdef G_OS_WIN32
      /* As above but in opposite direction... */
      if (codepage > 0 && codepage < 65536)
        date_str = g_convert (buf, -1, "UTF-8", charset, NULL, NULL, NULL);
#else
      date_str = g_locale_to_utf8 (buf, -1, NULL, NULL, NULL);
#endif
    }

  if (date_str == NULL)
    date_str = g_strdup (_("Unknown"));

  g_free (locale_format);
  return date_str;
}

static void
copy_attribute (GFileInfo *to, GFileInfo *from, const char *attribute)
{
  GFileAttributeType type;
  gpointer value;

  if (g_file_info_get_attribute_data (from, attribute, &type, &value, NULL))
    g_file_info_set_attribute (to, attribute, type, value);
}

static void
file_system_model_got_thumbnail (GObject *object, GAsyncResult *res, gpointer data)
{
  GtkFileSystemModel *model = data; /* might be unreffed if operation was cancelled */
  GFile *file = G_FILE (object);
  GFileInfo *queried, *info;
  GtkTreeIter iter;

  queried = g_file_query_info_finish (file, res, NULL);
  if (queried == NULL)
    return;

  gdk_threads_enter ();

  /* now we know model is valid */

  /* file was deleted */
  if (!_gtk_file_system_model_get_iter_for_file (model, &iter, file))
    {
      gdk_threads_leave ();
      return;
    }

  info = g_file_info_dup (_gtk_file_system_model_get_info (model, &iter));

  copy_attribute (info, queried, G_FILE_ATTRIBUTE_THUMBNAIL_PATH);
  copy_attribute (info, queried, G_FILE_ATTRIBUTE_THUMBNAILING_FAILED);
  copy_attribute (info, queried, G_FILE_ATTRIBUTE_STANDARD_ICON);

  _gtk_file_system_model_update_file (model, file, info);

  g_object_unref (info);

  gdk_threads_leave ();
}

static gboolean
file_system_model_set (GtkFileSystemModel *model,
                       GFile              *file,
                       GFileInfo          *info,
                       int                 column,
                       GValue             *value,
                       gpointer            data)
{
  GtkFileChooserDefault *impl = data;
 
  switch (column)
    {
    case MODEL_COL_FILE:
      g_value_set_object (value, file);
      break;
    case MODEL_COL_NAME:
      if (info == NULL)
        g_value_set_string (value, DEFAULT_NEW_FOLDER_NAME);
      else 
        g_value_set_string (value, g_file_info_get_display_name (info));
      break;
    case MODEL_COL_NAME_COLLATED:
      if (info == NULL)
        g_value_take_string (value, g_utf8_collate_key_for_filename (DEFAULT_NEW_FOLDER_NAME, -1));
      else 
        g_value_take_string (value, g_utf8_collate_key_for_filename (g_file_info_get_display_name (info), -1));
      break;
    case MODEL_COL_IS_FOLDER:
      g_value_set_boolean (value, info == NULL || _gtk_file_info_consider_as_directory (info));
      break;
    case MODEL_COL_IS_SENSITIVE:
      if (info)
        {
          gboolean sensitive = TRUE;

          if (!(impl->action == GTK_FILE_CHOOSER_ACTION_SELECT_FOLDER
		|| impl->action == GTK_FILE_CHOOSER_ACTION_CREATE_FOLDER))
            {
              sensitive = TRUE; /* for file modes... */
            }
          else if (!_gtk_file_info_consider_as_directory (info))
            {
              sensitive = FALSE; /* for folder modes, files are not sensitive... */
            }
          else
            {
	      /* ... and for folder modes, folders are sensitive only if the filter says so */
              GtkTreeIter iter;
              if (!_gtk_file_system_model_get_iter_for_file (model, &iter, file))
                g_assert_not_reached ();
              sensitive = !_gtk_file_system_model_iter_is_filtered_out (model, &iter);
            }

          g_value_set_boolean (value, sensitive);
        }
      else
        g_value_set_boolean (value, TRUE);
      break;
    case MODEL_COL_PIXBUF:
      if (info)
        {
          if (g_file_info_has_attribute (info, G_FILE_ATTRIBUTE_STANDARD_ICON))
            {
              g_value_take_object (value, _gtk_file_info_render_icon (info, GTK_WIDGET (impl), impl->icon_size));
            }
          else
            {
              GtkTreeModel *tree_model;
              GtkTreePath *path, *start, *end;
              GtkTreeIter iter;

              if (impl->browse_files_tree_view == NULL ||
                  g_file_info_has_attribute (info, "filechooser::queried"))
                return FALSE;

              tree_model = gtk_tree_view_get_model (GTK_TREE_VIEW (impl->browse_files_tree_view));
              if (tree_model != GTK_TREE_MODEL (model))
                return FALSE;

              if (!_gtk_file_system_model_get_iter_for_file (model,
                                                             &iter,
                                                             file))
                g_assert_not_reached ();
              if (!gtk_tree_view_get_visible_range (GTK_TREE_VIEW (impl->browse_files_tree_view), &start, &end))
                return FALSE;
              path = gtk_tree_model_get_path (tree_model, &iter);
              if (gtk_tree_path_compare (start, path) != 1 &&
                  gtk_tree_path_compare (path, end) != 1)
                {
                  g_file_info_set_attribute_boolean (info, "filechooser::queried", TRUE);
                  g_file_query_info_async (file,
                                           G_FILE_ATTRIBUTE_THUMBNAIL_PATH ","
                                           G_FILE_ATTRIBUTE_THUMBNAILING_FAILED ","
                                           G_FILE_ATTRIBUTE_STANDARD_ICON,
                                           G_FILE_QUERY_INFO_NONE,
                                           G_PRIORITY_DEFAULT,
                                           _gtk_file_system_model_get_cancellable (model),
                                           file_system_model_got_thumbnail,
                                           model);
                }
              gtk_tree_path_free (path);
              gtk_tree_path_free (start);
              gtk_tree_path_free (end);
              return FALSE;
            }
        }
      else
        g_value_set_object (value, NULL);
      break;
    case MODEL_COL_SIZE:
      g_value_set_int64 (value, info ? g_file_info_get_size (info) : 0);
      break;
    case MODEL_COL_SIZE_TEXT:
      if (info == NULL || _gtk_file_info_consider_as_directory (info))
        g_value_set_string (value, NULL);
      else
        g_value_take_string (value, g_format_size (g_file_info_get_size (info)));
      break;
    case MODEL_COL_MTIME:
    case MODEL_COL_MTIME_TEXT:
      {
        GTimeVal tv;
        if (info == NULL)
          break;
        g_file_info_get_modification_time (info, &tv);
        if (column == MODEL_COL_MTIME)
          g_value_set_long (value, tv.tv_sec);
        else if (tv.tv_sec == 0)
          g_value_set_static_string (value, _("Unknown"));
        else
          g_value_take_string (value, my_g_format_time_for_display (tv.tv_sec));
        break;
      }
    case MODEL_COL_ELLIPSIZE:
      g_value_set_enum (value, info ? PANGO_ELLIPSIZE_END : PANGO_ELLIPSIZE_NONE);
      break;
    default:
      g_assert_not_reached ();
      break;
    }

  return TRUE;
}

/* Gets rid of the old list model and creates a new one for the current folder */
static gboolean
set_list_model (GtkFileChooserDefault *impl,
		GError               **error)
{
  g_assert (impl->current_folder != NULL);

  profile_start ("start", NULL);

  stop_loading_and_clear_list_model (impl, TRUE);

  set_busy_cursor (impl, TRUE);

  impl->browse_files_model = 
    _gtk_file_system_model_new_for_directory (impl->current_folder,
					      MODEL_ATTRIBUTES,
					      file_system_model_set,
					      impl,
					      MODEL_COLUMN_TYPES);

  _gtk_file_system_model_set_show_hidden (impl->browse_files_model, impl->show_hidden);

  profile_msg ("    set sort function", NULL);
  gtk_tree_sortable_set_sort_func (GTK_TREE_SORTABLE (impl->browse_files_model), MODEL_COL_NAME, name_sort_func, impl, NULL);
  gtk_tree_sortable_set_sort_func (GTK_TREE_SORTABLE (impl->browse_files_model), MODEL_COL_SIZE, size_sort_func, impl, NULL);
  gtk_tree_sortable_set_sort_func (GTK_TREE_SORTABLE (impl->browse_files_model), MODEL_COL_MTIME, mtime_sort_func, impl, NULL);
  gtk_tree_sortable_set_default_sort_func (GTK_TREE_SORTABLE (impl->browse_files_model), NULL, NULL, NULL);
  set_sort_column (impl);
  impl->list_sort_ascending = TRUE;
  g_signal_connect (impl->browse_files_model, "sort-column-changed",
		    G_CALLBACK (list_sort_column_changed_cb), impl);

  load_setup_timer (impl); /* This changes the state to LOAD_PRELOAD */

  g_signal_connect (impl->browse_files_model, "finished-loading",
		    G_CALLBACK (browse_files_model_finished_loading_cb), impl);

  _gtk_file_system_model_set_filter (impl->browse_files_model, impl->current_filter);

  profile_end ("end", NULL);

  return TRUE;
}

struct update_chooser_entry_selected_foreach_closure {
  int num_selected;
  GtkTreeIter first_selected_iter;
};

static gint
compare_utf8_filenames (const gchar *a,
			const gchar *b)
{
  gchar *a_folded, *b_folded;
  gint retval;

  a_folded = g_utf8_strdown (a, -1);
  b_folded = g_utf8_strdown (b, -1);

  retval = strcmp (a_folded, b_folded);

  g_free (a_folded);
  g_free (b_folded);

  return retval;
}

static void
update_chooser_entry_selected_foreach (GtkTreeModel *model,
				       GtkTreePath *path,
				       GtkTreeIter *iter,
				       gpointer data)
{
  struct update_chooser_entry_selected_foreach_closure *closure;

  closure = data;
  closure->num_selected++;

  if (closure->num_selected == 1)
    closure->first_selected_iter = *iter;
}

static void
update_chooser_entry (GtkFileChooserDefault *impl)
{
  GtkTreeSelection *selection;
  struct update_chooser_entry_selected_foreach_closure closure;

  /* no need to update the file chooser's entry if there's no entry */
  if (impl->operation_mode == OPERATION_MODE_SEARCH ||
      !impl->location_entry)
    return;

  if (!(impl->action == GTK_FILE_CHOOSER_ACTION_SAVE
        || impl->action == GTK_FILE_CHOOSER_ACTION_CREATE_FOLDER
        || ((impl->action == GTK_FILE_CHOOSER_ACTION_OPEN
             || impl->action == GTK_FILE_CHOOSER_ACTION_SELECT_FOLDER)
            && impl->location_mode == LOCATION_MODE_FILENAME_ENTRY)))
    return;

  g_assert (impl->location_entry != NULL);

  selection = gtk_tree_view_get_selection (GTK_TREE_VIEW (impl->browse_files_tree_view));
  closure.num_selected = 0;
  gtk_tree_selection_selected_foreach (selection, update_chooser_entry_selected_foreach, &closure);

  if (closure.num_selected == 0)
    {
      if (impl->operation_mode == OPERATION_MODE_RECENT)
	_gtk_file_chooser_entry_set_base_folder (GTK_FILE_CHOOSER_ENTRY (impl->location_entry), NULL);
      else
	goto maybe_clear_entry;
    }
  else if (closure.num_selected == 1)
    {
      if (impl->operation_mode == OPERATION_MODE_BROWSE)
        {
          GFileInfo *info;
          gboolean change_entry;

          info = _gtk_file_system_model_get_info (impl->browse_files_model, &closure.first_selected_iter);

          /* If the cursor moved to the row of the newly created folder,
           * retrieving info will return NULL.
           */
          if (!info)
            return;

          g_free (impl->browse_files_last_selected_name);
          impl->browse_files_last_selected_name =
            g_strdup (g_file_info_get_display_name (info));

          if (impl->action == GTK_FILE_CHOOSER_ACTION_OPEN ||
              impl->action == GTK_FILE_CHOOSER_ACTION_SAVE ||
              impl->action == GTK_FILE_CHOOSER_ACTION_CREATE_FOLDER)
            {
              /* Don't change the name when clicking on a folder... */
              change_entry = (! _gtk_file_info_consider_as_directory (info));
            }
          else
            change_entry = TRUE; /* ... unless we are in SELECT_FOLDER mode */

          if (change_entry)
            {
              gtk_entry_set_text (GTK_ENTRY (impl->location_entry), impl->browse_files_last_selected_name);

              if (impl->action == GTK_FILE_CHOOSER_ACTION_SAVE)
                _gtk_file_chooser_entry_select_filename (GTK_FILE_CHOOSER_ENTRY (impl->location_entry));
            }

          return;
        }
      else if (impl->operation_mode == OPERATION_MODE_RECENT
	       && impl->action == GTK_FILE_CHOOSER_ACTION_SAVE)
	{
	  GFile *folder;

	  /* Set the base folder on the name entry, so it will do completion relative to the correct recent-folder */

	  gtk_tree_model_get (GTK_TREE_MODEL (impl->recent_model), &closure.first_selected_iter,
			      MODEL_COL_FILE, &folder,
			      -1);
	  _gtk_file_chooser_entry_set_base_folder (GTK_FILE_CHOOSER_ENTRY (impl->location_entry), folder);
	  g_object_unref (folder);
	  return;
	}
    }
  else
    {
      g_assert (!(impl->action == GTK_FILE_CHOOSER_ACTION_SAVE ||
                  impl->action == GTK_FILE_CHOOSER_ACTION_CREATE_FOLDER));

      /* Multiple selection, so just clear the entry. */
      g_free (impl->browse_files_last_selected_name);
      impl->browse_files_last_selected_name = NULL;

      gtk_entry_set_text (GTK_ENTRY (impl->location_entry), "");
      return;
    }

 maybe_clear_entry:

  if ((impl->action == GTK_FILE_CHOOSER_ACTION_OPEN || impl->action == GTK_FILE_CHOOSER_ACTION_SELECT_FOLDER)
      && impl->browse_files_last_selected_name)
    {
      const char *entry_text;
      int len;
      gboolean clear_entry;

      entry_text = gtk_entry_get_text (GTK_ENTRY (impl->location_entry));
      len = strlen (entry_text);
      if (len != 0)
        {
          /* The file chooser entry may have appended a "/" to its text.
           * So take it out, and compare the result to the old selection.
           */
          if (entry_text[len - 1] == G_DIR_SEPARATOR)
            {
              gchar *tmp;

              tmp = g_strndup (entry_text, len - 1);
              clear_entry = (compare_utf8_filenames (impl->browse_files_last_selected_name, tmp) == 0);
              g_free (tmp);
            }
          else
            clear_entry = (compare_utf8_filenames (impl->browse_files_last_selected_name, entry_text) == 0);
        }
      else
        clear_entry = FALSE;

      if (clear_entry)
        gtk_entry_set_text (GTK_ENTRY (impl->location_entry), "");
    }
}

static gboolean
gtk_file_chooser_default_set_current_folder (GtkFileChooser  *chooser,
					     GFile           *file,
					     GError         **error)
{
  return gtk_file_chooser_default_update_current_folder (chooser, file, FALSE, FALSE, error);
}


struct UpdateCurrentFolderData
{
  GtkFileChooserDefault *impl;
  GFile *file;
  gboolean keep_trail;
  gboolean clear_entry;
  GFile *original_file;
  GError *original_error;
};

static void
update_current_folder_mount_enclosing_volume_cb (GCancellable        *cancellable,
                                                 GtkFileSystemVolume *volume,
                                                 const GError        *error,
                                                 gpointer             user_data)
{
  gboolean cancelled = g_cancellable_is_cancelled (cancellable);
  struct UpdateCurrentFolderData *data = user_data;
  GtkFileChooserDefault *impl = data->impl;

  if (cancellable != impl->update_current_folder_cancellable)
    goto out;

  impl->update_current_folder_cancellable = NULL;
  set_busy_cursor (impl, FALSE);

  if (cancelled)
    goto out;

  if (error)
    {
      error_changing_folder_dialog (data->impl, data->file, g_error_copy (error));
      impl->reload_state = RELOAD_EMPTY;
      goto out;
    }

  change_folder_and_display_error (impl, data->file, data->clear_entry);

out:
  g_object_unref (data->file);
  g_free (data);

  g_object_unref (cancellable);
}

static void
update_current_folder_get_info_cb (GCancellable *cancellable,
				   GFileInfo    *info,
				   const GError *error,
				   gpointer      user_data)
{
  gboolean cancelled = g_cancellable_is_cancelled (cancellable);
  struct UpdateCurrentFolderData *data = user_data;
  GtkFileChooserDefault *impl = data->impl;

  if (cancellable != impl->update_current_folder_cancellable)
    goto out;

  impl->update_current_folder_cancellable = NULL;
  impl->reload_state = RELOAD_EMPTY;

  set_busy_cursor (impl, FALSE);

  if (cancelled)
    goto out;

  if (error)
    {
      GFile *parent_file;

      if (g_error_matches (error, G_IO_ERROR, G_IO_ERROR_NOT_MOUNTED))
        {
          GMountOperation *mount_operation;
          GtkWidget *toplevel;

          g_object_unref (cancellable);
          toplevel = gtk_widget_get_toplevel (GTK_WIDGET (impl));

          mount_operation = gtk_mount_operation_new (GTK_WINDOW (toplevel));

          set_busy_cursor (impl, TRUE);

          impl->update_current_folder_cancellable =
            _gtk_file_system_mount_enclosing_volume (impl->file_system, data->file,
                                                     mount_operation,
                                                     update_current_folder_mount_enclosing_volume_cb,
                                                     data);

          return;
        }

      if (!data->original_file)
        {
	  data->original_file = g_object_ref (data->file);
	  data->original_error = g_error_copy (error);
	}

      parent_file = g_file_get_parent (data->file);

      /* get parent path and try to change the folder to that */
      if (parent_file)
        {
	  g_object_unref (data->file);
	  data->file = parent_file;

	  g_object_unref (cancellable);

	  /* restart the update current folder operation */
	  impl->reload_state = RELOAD_HAS_FOLDER;

	  impl->update_current_folder_cancellable =
	    _gtk_file_system_get_info (impl->file_system, data->file,
				       "standard::type",
				       update_current_folder_get_info_cb,
				       data);

	  set_busy_cursor (impl, TRUE);

	  return;
	}
      else
        {
          /* Error and bail out, ignoring "not found" errors since they're useless:
           * they only happen when a program defaults to a folder that has been (re)moved.
           */
          if (!g_error_matches (data->original_error, G_IO_ERROR, G_IO_ERROR_NOT_FOUND))
            error_changing_folder_dialog (impl, data->original_file, data->original_error);
          else
            g_error_free (data->original_error);

	  g_object_unref (data->original_file);

	  goto out;
	}
    }

  if (data->original_file)
    {
      /* Error and bail out, ignoring "not found" errors since they're useless:
       * they only happen when a program defaults to a folder that has been (re)moved.
       */
      if (!g_error_matches (data->original_error, G_IO_ERROR, G_IO_ERROR_NOT_FOUND))
        error_changing_folder_dialog (impl, data->original_file, data->original_error);
      else
        g_error_free (data->original_error);

      g_object_unref (data->original_file);
    }

  if (! _gtk_file_info_consider_as_directory (info))
    goto out;

  _gtk_path_bar_set_file (GTK_PATH_BAR (impl->browse_path_bar), data->file, data->keep_trail);

  if (impl->current_folder != data->file)
    {
      if (impl->current_folder)
	g_object_unref (impl->current_folder);

      impl->current_folder = g_object_ref (data->file);
    }

  impl->reload_state = RELOAD_HAS_FOLDER;

  /* Set the folder on the save entry */

  if (impl->location_entry)
    {
      _gtk_file_chooser_entry_set_base_folder (GTK_FILE_CHOOSER_ENTRY (impl->location_entry),
					       impl->current_folder);

      if (data->clear_entry)
        gtk_entry_set_text (GTK_ENTRY (impl->location_entry), "");
    }

  /* Create a new list model.  This is slightly evil; we store the result value
   * but perform more actions rather than returning immediately even if it
   * generates an error.
   */
  set_list_model (impl, NULL);

  /* Refresh controls */

  gtk_places_sidebar_set_location (GTK_PLACES_SIDEBAR (impl->places_sidebar), impl->current_folder);

  g_signal_emit_by_name (impl, "current-folder-changed", 0);

  check_preview_change (impl);

  g_signal_emit_by_name (impl, "selection-changed", 0);

out:
  g_object_unref (data->file);
  g_free (data);

  g_object_unref (cancellable);
}

static gboolean
gtk_file_chooser_default_update_current_folder (GtkFileChooser    *chooser,
						GFile             *file,
						gboolean           keep_trail,
						gboolean           clear_entry,
						GError           **error)
{
  GtkFileChooserDefault *impl = GTK_FILE_CHOOSER_DEFAULT (chooser);
  struct UpdateCurrentFolderData *data;

  profile_start ("start", NULL);

  g_object_ref (file);

  operation_mode_set (impl, OPERATION_MODE_BROWSE);

  if (impl->local_only && !_gtk_file_has_native_path (file))
    {
      g_set_error_literal (error,
                           GTK_FILE_CHOOSER_ERROR,
                           GTK_FILE_CHOOSER_ERROR_BAD_FILENAME,
                           _("Cannot change to folder because it is not local"));

      g_object_unref (file);
      profile_end ("end - not local", NULL);
      return FALSE;
    }

  if (impl->update_current_folder_cancellable)
    g_cancellable_cancel (impl->update_current_folder_cancellable);

  /* Test validity of path here.  */
  data = g_new0 (struct UpdateCurrentFolderData, 1);
  data->impl = impl;
  data->file = g_object_ref (file);
  data->keep_trail = keep_trail;
  data->clear_entry = clear_entry;

  impl->reload_state = RELOAD_HAS_FOLDER;

  impl->update_current_folder_cancellable =
    _gtk_file_system_get_info (impl->file_system, file,
			       "standard::type",
			       update_current_folder_get_info_cb,
			       data);

  set_busy_cursor (impl, TRUE);
  g_object_unref (file);

  profile_end ("end", NULL);
  return TRUE;
}

static GFile *
gtk_file_chooser_default_get_current_folder (GtkFileChooser *chooser)
{
  GtkFileChooserDefault *impl = GTK_FILE_CHOOSER_DEFAULT (chooser);

  if (impl->operation_mode == OPERATION_MODE_SEARCH ||
      impl->operation_mode == OPERATION_MODE_RECENT)
    return NULL;
 
  if (impl->current_folder)
    return g_object_ref (impl->current_folder);

  return NULL;
}

static void
gtk_file_chooser_default_set_current_name (GtkFileChooser *chooser,
					   const gchar    *name)
{
  GtkFileChooserDefault *impl = GTK_FILE_CHOOSER_DEFAULT (chooser);

  g_return_if_fail (impl->action == GTK_FILE_CHOOSER_ACTION_SAVE ||
		    impl->action == GTK_FILE_CHOOSER_ACTION_CREATE_FOLDER);

  pending_select_files_free (impl);
  gtk_entry_set_text (GTK_ENTRY (impl->location_entry), name);
}

static gboolean
gtk_file_chooser_default_select_file (GtkFileChooser  *chooser,
				      GFile           *file,
				      GError         **error)
{
  GtkFileChooserDefault *impl = GTK_FILE_CHOOSER_DEFAULT (chooser);
  GFile *parent_file;
  gboolean same_path;

  parent_file = g_file_get_parent (file);

  if (!parent_file)
    return gtk_file_chooser_set_current_folder_file (chooser, file, error);

  if (impl->operation_mode == OPERATION_MODE_SEARCH ||
      impl->operation_mode == OPERATION_MODE_RECENT ||
      impl->load_state == LOAD_EMPTY)
    {
      same_path = FALSE;
    }
  else
    {
      g_assert (impl->current_folder != NULL);

      same_path = g_file_equal (parent_file, impl->current_folder);
    }

  if (same_path && impl->load_state == LOAD_FINISHED)
    {
      gboolean result;
      GSList files;

      files.data = (gpointer) file;
      files.next = NULL;

      result = show_and_select_files (impl, &files);
      g_object_unref (parent_file);
      return result;
    }

  pending_select_files_add (impl, file);

  if (!same_path)
    {
      gboolean result;

      result = gtk_file_chooser_set_current_folder_file (chooser, parent_file, error);
      g_object_unref (parent_file);
      return result;
    }

  g_object_unref (parent_file);
  return TRUE;
}

static void
gtk_file_chooser_default_unselect_file (GtkFileChooser *chooser,
					GFile          *file)
{
  GtkFileChooserDefault *impl = GTK_FILE_CHOOSER_DEFAULT (chooser);
  GtkTreeView *tree_view = GTK_TREE_VIEW (impl->browse_files_tree_view);
  GtkTreeIter iter;

  if (!impl->browse_files_model)
    return;

  if (!_gtk_file_system_model_get_iter_for_file (impl->browse_files_model,
                                                 &iter,
                                                 file))
    return;

  gtk_tree_selection_unselect_iter (gtk_tree_view_get_selection (tree_view),
                                    &iter);
}

static gboolean
maybe_select (GtkTreeModel *model, 
	      GtkTreePath  *path, 
	      GtkTreeIter  *iter, 
	      gpointer     data)
{
  GtkFileChooserDefault *impl = GTK_FILE_CHOOSER_DEFAULT (data);
  GtkTreeSelection *selection;
  gboolean is_sensitive;
  gboolean is_folder;
  
  selection = gtk_tree_view_get_selection (GTK_TREE_VIEW (impl->browse_files_tree_view));
  
  gtk_tree_model_get (model, iter,
                      MODEL_COL_IS_FOLDER, &is_folder,
                      MODEL_COL_IS_SENSITIVE, &is_sensitive,
                      -1);

  if (is_sensitive &&
      ((is_folder && impl->action == GTK_FILE_CHOOSER_ACTION_SELECT_FOLDER) ||
       (!is_folder && impl->action == GTK_FILE_CHOOSER_ACTION_OPEN)))
    gtk_tree_selection_select_iter (selection, iter);
  else
    gtk_tree_selection_unselect_iter (selection, iter);
    
  return FALSE;
}

static void
gtk_file_chooser_default_select_all (GtkFileChooser *chooser)
{
  GtkFileChooserDefault *impl = GTK_FILE_CHOOSER_DEFAULT (chooser);

  if (impl->operation_mode == OPERATION_MODE_SEARCH ||
      impl->operation_mode == OPERATION_MODE_RECENT)
    {
      GtkTreeSelection *selection;
      
      selection = gtk_tree_view_get_selection (GTK_TREE_VIEW (impl->browse_files_tree_view));
      gtk_tree_selection_select_all (selection);
      return;
    }

  if (impl->select_multiple)
    gtk_tree_model_foreach (GTK_TREE_MODEL (impl->browse_files_model), 
			    maybe_select, impl);
}

static void
gtk_file_chooser_default_unselect_all (GtkFileChooser *chooser)
{
  GtkFileChooserDefault *impl = GTK_FILE_CHOOSER_DEFAULT (chooser);
  GtkTreeSelection *selection = gtk_tree_view_get_selection (GTK_TREE_VIEW (impl->browse_files_tree_view));

  gtk_tree_selection_unselect_all (selection);
  pending_select_files_free (impl);
}

/* Checks whether the filename entry for the Save modes contains a well-formed filename.
 *
 * is_well_formed_ret - whether what the user typed passes gkt_file_system_make_path()
 *
 * is_empty_ret - whether the file entry is totally empty
 *
 * is_file_part_empty_ret - whether the file part is empty (will be if user types "foobar/", and
 *                          the path will be "$cwd/foobar")
 */
static void
check_save_entry (GtkFileChooserDefault *impl,
		  GFile                **file_ret,
		  gboolean              *is_well_formed_ret,
		  gboolean              *is_empty_ret,
		  gboolean              *is_file_part_empty_ret,
		  gboolean              *is_folder)
{
  GtkFileChooserEntry *chooser_entry;
  GFile *current_folder;
  const char *file_part;
  GFile *file;
  GError *error;

  g_assert (impl->action == GTK_FILE_CHOOSER_ACTION_SAVE
	    || impl->action == GTK_FILE_CHOOSER_ACTION_CREATE_FOLDER
	    || ((impl->action == GTK_FILE_CHOOSER_ACTION_OPEN
		 || impl->action == GTK_FILE_CHOOSER_ACTION_SELECT_FOLDER)
		&& impl->location_mode == LOCATION_MODE_FILENAME_ENTRY));

  chooser_entry = GTK_FILE_CHOOSER_ENTRY (impl->location_entry);

  if (strlen (gtk_entry_get_text (GTK_ENTRY (chooser_entry))) == 0)
    {
      *file_ret = NULL;
      *is_well_formed_ret = TRUE;
      *is_empty_ret = TRUE;
      *is_file_part_empty_ret = TRUE;
      *is_folder = FALSE;

      return;
    }

  *is_empty_ret = FALSE;

  current_folder = _gtk_file_chooser_entry_get_current_folder (chooser_entry);
  if (!current_folder)
    {
      *file_ret = NULL;
      *is_well_formed_ret = FALSE;
      *is_file_part_empty_ret = FALSE;
      *is_folder = FALSE;

      return;
    }

  file_part = _gtk_file_chooser_entry_get_file_part (chooser_entry);

  if (!file_part || file_part[0] == '\0')
    {
      *file_ret = current_folder;
      *is_well_formed_ret = TRUE;
      *is_file_part_empty_ret = TRUE;
      *is_folder = TRUE;

      return;
    }

  *is_file_part_empty_ret = FALSE;

  error = NULL;
  file = g_file_get_child_for_display_name (current_folder, file_part, &error);
  g_object_unref (current_folder);

  if (!file)
    {
      error_building_filename_dialog (impl, error);
      *file_ret = NULL;
      *is_well_formed_ret = FALSE;
      *is_folder = FALSE;

      return;
    }

  *file_ret = file;
  *is_well_formed_ret = TRUE;
  *is_folder = _gtk_file_chooser_entry_get_is_folder (chooser_entry, file);
}

struct get_files_closure {
  GtkFileChooserDefault *impl;
  GSList *result;
  GFile *file_from_entry;
};

static void
get_files_foreach (GtkTreeModel *model,
		   GtkTreePath  *path,
		   GtkTreeIter  *iter,
		   gpointer      data)
{
  struct get_files_closure *info;
  GFile *file;
  GtkFileSystemModel *fs_model;

  info = data;
  fs_model = info->impl->browse_files_model;

  file = _gtk_file_system_model_get_file (fs_model, iter);
  if (!file)
    return; /* We are on the editable row */

  if (!info->file_from_entry || !g_file_equal (info->file_from_entry, file))
    info->result = g_slist_prepend (info->result, g_object_ref (file));
}

static GSList *
gtk_file_chooser_default_get_files (GtkFileChooser *chooser)
{
  GtkFileChooserDefault *impl = GTK_FILE_CHOOSER_DEFAULT (chooser);
  struct get_files_closure info;
  GtkWindow *toplevel;
  GtkWidget *current_focus;
  gboolean file_list_seen;

  info.impl = impl;
  info.result = NULL;
  info.file_from_entry = NULL;

  if (impl->operation_mode == OPERATION_MODE_SEARCH)
    return search_get_selected_files (impl);

  if (impl->operation_mode == OPERATION_MODE_RECENT)
    {
      if (impl->action == GTK_FILE_CHOOSER_ACTION_SAVE)
	{
	  file_list_seen = TRUE;
	  goto file_entry;
	}
      else
	return recent_get_selected_files (impl);
    }

  toplevel = get_toplevel (GTK_WIDGET (impl));
  if (toplevel)
    current_focus = gtk_window_get_focus (toplevel);
  else
    current_focus = NULL;

  file_list_seen = FALSE;
  if (current_focus == impl->browse_files_tree_view)
    {
      GtkTreeSelection *selection;

    file_list:

      file_list_seen = TRUE;
      selection = gtk_tree_view_get_selection (GTK_TREE_VIEW (impl->browse_files_tree_view));
      gtk_tree_selection_selected_foreach (selection, get_files_foreach, &info);

      /* If there is no selection in the file list, we probably have this situation:
       *
       * 1. The user typed a filename in the SAVE filename entry ("foo.txt").
       * 2. He then double-clicked on a folder ("bar") in the file list
       *
       * So we want the selection to be "bar/foo.txt".  Jump to the case for the
       * filename entry to see if that is the case.
       */
      if (info.result == NULL && impl->location_entry)
	goto file_entry;
    }
  else if (impl->location_entry && current_focus == impl->location_entry)
    {
      gboolean is_well_formed, is_empty, is_file_part_empty, is_folder;

    file_entry:

      check_save_entry (impl, &info.file_from_entry, &is_well_formed, &is_empty, &is_file_part_empty, &is_folder);

      if (is_empty)
	goto out;

      if (!is_well_formed)
	return NULL;

      if (is_file_part_empty && impl->action == GTK_FILE_CHOOSER_ACTION_SAVE)
	{
	  g_object_unref (info.file_from_entry);
	  return NULL;
	}

      if (info.file_from_entry)
        info.result = g_slist_prepend (info.result, info.file_from_entry);
      else if (!file_list_seen) 
        goto file_list;
      else
        return NULL;
    }
  else if (impl->toplevel_last_focus_widget == impl->browse_files_tree_view)
    goto file_list;
  else if (impl->location_entry && impl->toplevel_last_focus_widget == impl->location_entry)
    goto file_entry;
  else
    {
      /* The focus is on a dialog's action area button or something else */
      if (impl->action == GTK_FILE_CHOOSER_ACTION_SAVE ||
          impl->action == GTK_FILE_CHOOSER_ACTION_CREATE_FOLDER)
	goto file_entry;
      else
	goto file_list; 
    }

 out:

  /* If there's no folder selected, and we're in SELECT_FOLDER mode, then we
   * fall back to the current directory */
  if (impl->action == GTK_FILE_CHOOSER_ACTION_SELECT_FOLDER &&
      info.result == NULL)
    {
      GFile *current_folder;

      current_folder = gtk_file_chooser_get_current_folder_file (chooser);

      if (current_folder)
        info.result = g_slist_prepend (info.result, current_folder);
    }

  return g_slist_reverse (info.result);
}

GFile *
gtk_file_chooser_default_get_preview_file (GtkFileChooser *chooser)
{
  GtkFileChooserDefault *impl = GTK_FILE_CHOOSER_DEFAULT (chooser);

  if (impl->preview_file)
    return g_object_ref (impl->preview_file);
  else
    return NULL;
}

static GtkFileSystem *
gtk_file_chooser_default_get_file_system (GtkFileChooser *chooser)
{
  GtkFileChooserDefault *impl = GTK_FILE_CHOOSER_DEFAULT (chooser);

  return impl->file_system;
}

/* Shows or hides the filter widgets */
static void
show_filters (GtkFileChooserDefault *impl,
	      gboolean               show)
{
  if (show)
    gtk_widget_show (impl->filter_combo_hbox);
  else
    gtk_widget_hide (impl->filter_combo_hbox);
}

static void
gtk_file_chooser_default_add_filter (GtkFileChooser *chooser,
				     GtkFileFilter  *filter)
{
  GtkFileChooserDefault *impl = GTK_FILE_CHOOSER_DEFAULT (chooser);
  const gchar *name;

  if (g_slist_find (impl->filters, filter))
    {
      g_warning ("gtk_file_chooser_add_filter() called on filter already in list\n");
      return;
    }

  g_object_ref_sink (filter);
  impl->filters = g_slist_append (impl->filters, filter);

  name = gtk_file_filter_get_name (filter);
  if (!name)
    name = "Untitled filter";	/* Place-holder, doesn't need to be marked for translation */

  gtk_combo_box_text_append_text (GTK_COMBO_BOX_TEXT (impl->filter_combo), name);

  if (!g_slist_find (impl->filters, impl->current_filter))
    set_current_filter (impl, filter);

  show_filters (impl, TRUE);
}

static void
gtk_file_chooser_default_remove_filter (GtkFileChooser *chooser,
					GtkFileFilter  *filter)
{
  GtkFileChooserDefault *impl = GTK_FILE_CHOOSER_DEFAULT (chooser);
  GtkTreeModel *model;
  GtkTreeIter iter;
  gint filter_index;

  filter_index = g_slist_index (impl->filters, filter);

  if (filter_index < 0)
    {
      g_warning ("gtk_file_chooser_remove_filter() called on filter not in list\n");
      return;
    }

  impl->filters = g_slist_remove (impl->filters, filter);

  if (filter == impl->current_filter)
    {
      if (impl->filters)
	set_current_filter (impl, impl->filters->data);
      else
	set_current_filter (impl, NULL);
    }

  /* Remove row from the combo box */
  model = gtk_combo_box_get_model (GTK_COMBO_BOX (impl->filter_combo));
  if (!gtk_tree_model_iter_nth_child  (model, &iter, NULL, filter_index))
    g_assert_not_reached ();

  gtk_list_store_remove (GTK_LIST_STORE (model), &iter);

  g_object_unref (filter);

  if (!impl->filters)
    show_filters (impl, FALSE);
}

static GSList *
gtk_file_chooser_default_list_filters (GtkFileChooser *chooser)
{
  GtkFileChooserDefault *impl = GTK_FILE_CHOOSER_DEFAULT (chooser);

  return g_slist_copy (impl->filters);
}

static gboolean
gtk_file_chooser_default_add_shortcut_folder (GtkFileChooser  *chooser,
					      GFile           *file,
					      GError         **error)
{
  GtkFileChooserDefault *impl = GTK_FILE_CHOOSER_DEFAULT (chooser);

  gtk_places_sidebar_add_shortcut (GTK_PLACES_SIDEBAR (impl->places_sidebar), file);
  return TRUE;
}

static gboolean
gtk_file_chooser_default_remove_shortcut_folder (GtkFileChooser  *chooser,
						 GFile           *file,
						 GError         **error)
{
  GtkFileChooserDefault *impl = GTK_FILE_CHOOSER_DEFAULT (chooser);

  gtk_places_sidebar_remove_shortcut (GTK_PLACES_SIDEBAR (impl->places_sidebar), file);
  return TRUE;
}

static GSList *
gtk_file_chooser_default_list_shortcut_folders (GtkFileChooser *chooser)
{
  GtkFileChooserDefault *impl = GTK_FILE_CHOOSER_DEFAULT (chooser);

  return gtk_places_sidebar_list_shortcuts (GTK_PLACES_SIDEBAR (impl->places_sidebar));
}

/* Guesses a size based upon font sizes */
static void
find_good_size_from_style (GtkWidget *widget,
                           gint      *width,
                           gint      *height)
{
  GtkStyleContext *context;
  GtkStateFlags state;
  double font_size;
  GdkScreen *screen;
  double resolution;

  context = gtk_widget_get_style_context (widget);
  state = gtk_widget_get_state_flags (widget);

  screen = gtk_widget_get_screen (widget);
  if (screen)
    {
      resolution = gdk_screen_get_resolution (screen);
      if (resolution < 0.0) /* will be -1 if the resolution is not defined in the GdkScreen */
        resolution = 96.0;
    }
  else
    resolution = 96.0; /* wheeee */

  gtk_style_context_get (context, state, "font-size", &font_size, NULL);
  font_size = font_size * resolution / 72.0 + 0.5;

  *width = font_size * NUM_CHARS;
  *height = font_size * NUM_LINES;
}

static void
gtk_file_chooser_default_get_default_size (GtkFileChooserEmbed *chooser_embed,
					   gint                *default_width,
					   gint                *default_height)
{
  GtkFileChooserDefault *impl;
  GtkRequisition req;
  int x, y, width, height;
  GSettings *settings;

  impl = GTK_FILE_CHOOSER_DEFAULT (chooser_embed);

  settings = _gtk_file_chooser_get_settings_for_widget (GTK_WIDGET (impl));

  g_settings_get (settings, SETTINGS_KEY_WINDOW_POSITION, "(ii)", &x, &y);
  g_settings_get (settings, SETTINGS_KEY_WINDOW_SIZE, "(ii)", &width, &height);

  if (x >= 0 && y >= 0 && width > 0 && height > 0)
    {
      *default_width = width;
      *default_height = height;
      return;
    }

  find_good_size_from_style (GTK_WIDGET (chooser_embed), default_width, default_height);

  if (impl->preview_widget_active &&
      impl->preview_widget &&
      gtk_widget_get_visible (impl->preview_widget))
    {
      gtk_widget_get_preferred_size (impl->preview_box,
				     &req, NULL);
      *default_width += PREVIEW_HBOX_SPACING + req.width;
    }

  if (impl->extra_widget &&
      gtk_widget_get_visible (impl->extra_widget))
    {
      gtk_widget_get_preferred_size (impl->extra_align,
				     &req, NULL);
      *default_height += gtk_box_get_spacing (GTK_BOX (chooser_embed)) + req.height;
    }
}

struct switch_folder_closure {
  GtkFileChooserDefault *impl;
  GFile *file;
  int num_selected;
};

/* Used from gtk_tree_selection_selected_foreach() in switch_to_selected_folder() */
static void
switch_folder_foreach_cb (GtkTreeModel      *model,
			  GtkTreePath       *path,
			  GtkTreeIter       *iter,
			  gpointer           data)
{
  struct switch_folder_closure *closure;

  closure = data;

  closure->file = _gtk_file_system_model_get_file (closure->impl->browse_files_model, iter);
  closure->num_selected++;
}

/* Changes to the selected folder in the list view */
static void
switch_to_selected_folder (GtkFileChooserDefault *impl)
{
  GtkTreeSelection *selection;
  struct switch_folder_closure closure;

  /* We do this with foreach() rather than get_selected() as we may be in
   * multiple selection mode
   */

  closure.impl = impl;
  closure.file = NULL;
  closure.num_selected = 0;

  selection = gtk_tree_view_get_selection (GTK_TREE_VIEW (impl->browse_files_tree_view));
  gtk_tree_selection_selected_foreach (selection, switch_folder_foreach_cb, &closure);

  g_assert (closure.file && closure.num_selected == 1);

  change_folder_and_display_error (impl, closure.file, FALSE);
}

/* Gets the GFileInfo for the selected row in the file list; assumes single
 * selection mode.
 */
static GFileInfo *
get_selected_file_info_from_file_list (GtkFileChooserDefault *impl,
				       gboolean              *had_selection)
{
  GtkTreeSelection *selection;
  GtkTreeIter iter;
  GFileInfo *info;

  g_assert (!impl->select_multiple);
  selection = gtk_tree_view_get_selection (GTK_TREE_VIEW (impl->browse_files_tree_view));
  if (!gtk_tree_selection_get_selected (selection, NULL, &iter))
    {
      *had_selection = FALSE;
      return NULL;
    }

  *had_selection = TRUE;

  info = _gtk_file_system_model_get_info (impl->browse_files_model, &iter);
  return info;
}

/* Gets the display name of the selected file in the file list; assumes single
 * selection mode and that something is selected.
 */
static const gchar *
get_display_name_from_file_list (GtkFileChooserDefault *impl)
{
  GFileInfo *info;
  gboolean had_selection;

  info = get_selected_file_info_from_file_list (impl, &had_selection);
  g_assert (had_selection);
  g_assert (info != NULL);

  return g_file_info_get_display_name (info);
}

static void
add_custom_button_to_dialog (GtkDialog   *dialog,
			     const gchar *mnemonic_label,
			     const gchar *stock_id,
			     gint         response_id)
{
  GtkWidget *button;

  button = gtk_button_new_with_mnemonic (mnemonic_label);
  gtk_widget_set_can_default (button, TRUE);
  gtk_button_set_image (GTK_BUTTON (button),
			gtk_image_new_from_stock (stock_id, GTK_ICON_SIZE_BUTTON));
  gtk_widget_show (button);

  gtk_dialog_add_action_widget (GTK_DIALOG (dialog), button, response_id);
}

/* Presents an overwrite confirmation dialog; returns whether we should accept
 * the filename.
 */
static gboolean
confirm_dialog_should_accept_filename (GtkFileChooserDefault *impl,
				       const gchar           *file_part,
				       const gchar           *folder_display_name)
{
  GtkWindow *toplevel;
  GtkWidget *dialog;
  int response;

  toplevel = get_toplevel (GTK_WIDGET (impl));

  dialog = gtk_message_dialog_new (toplevel,
				   GTK_DIALOG_MODAL | GTK_DIALOG_DESTROY_WITH_PARENT,
				   GTK_MESSAGE_QUESTION,
				   GTK_BUTTONS_NONE,
				   _("A file named \"%s\" already exists.  Do you want to replace it?"),
				   file_part);
  gtk_message_dialog_format_secondary_text (GTK_MESSAGE_DIALOG (dialog),
					    _("The file already exists in \"%s\".  Replacing it will "
					      "overwrite its contents."),
					    folder_display_name);

  gtk_dialog_add_button (GTK_DIALOG (dialog), GTK_STOCK_CANCEL, GTK_RESPONSE_CANCEL);
  add_custom_button_to_dialog (GTK_DIALOG (dialog), _("_Replace"),
                               GTK_STOCK_SAVE_AS, GTK_RESPONSE_ACCEPT);
  gtk_dialog_set_alternative_button_order (GTK_DIALOG (dialog),
                                           GTK_RESPONSE_ACCEPT,
                                           GTK_RESPONSE_CANCEL,
                                           -1);
  gtk_dialog_set_default_response (GTK_DIALOG (dialog), GTK_RESPONSE_ACCEPT);

  if (gtk_window_has_group (toplevel))
    gtk_window_group_add_window (gtk_window_get_group (toplevel),
                                 GTK_WINDOW (dialog));

  response = gtk_dialog_run (GTK_DIALOG (dialog));

  gtk_widget_destroy (dialog);

  return (response == GTK_RESPONSE_ACCEPT);
}

struct GetDisplayNameData
{
  GtkFileChooserDefault *impl;
  gchar *file_part;
};

/* Every time we request a response explicitly, we need to save the selection to the recently-used list,
 * as requesting a response means, "the dialog is confirmed".
 */
static void
request_response_and_add_to_recent_list (GtkFileChooserDefault *impl)
{
  g_signal_emit_by_name (impl, "response-requested");
  add_selection_to_recent_list (impl);
}

static void
confirmation_confirm_get_info_cb (GCancellable *cancellable,
				  GFileInfo    *info,
				  const GError *error,
				  gpointer      user_data)
{
  gboolean cancelled = g_cancellable_is_cancelled (cancellable);
  gboolean should_respond = FALSE;
  struct GetDisplayNameData *data = user_data;

  if (cancellable != data->impl->should_respond_get_info_cancellable)
    goto out;

  data->impl->should_respond_get_info_cancellable = NULL;

  if (cancelled)
    goto out;

  if (error)
    /* Huh?  Did the folder disappear?  Let the caller deal with it */
    should_respond = TRUE;
  else
    should_respond = confirm_dialog_should_accept_filename (data->impl, data->file_part, g_file_info_get_display_name (info));

  set_busy_cursor (data->impl, FALSE);
  if (should_respond)
    request_response_and_add_to_recent_list (data->impl);

out:
  g_object_unref (data->impl);
  g_free (data->file_part);
  g_free (data);

  g_object_unref (cancellable);
}

/* Does overwrite confirmation if appropriate, and returns whether the dialog
 * should respond.  Can get the file part from the file list or the save entry.
 */
static gboolean
should_respond_after_confirm_overwrite (GtkFileChooserDefault *impl,
					const gchar           *file_part,
					GFile                 *parent_file)
{
  GtkFileChooserConfirmation conf;

  if (!impl->do_overwrite_confirmation)
    return TRUE;

  conf = GTK_FILE_CHOOSER_CONFIRMATION_CONFIRM;

  g_signal_emit_by_name (impl, "confirm-overwrite", &conf);

  switch (conf)
    {
    case GTK_FILE_CHOOSER_CONFIRMATION_CONFIRM:
      {
	struct GetDisplayNameData *data;

	g_assert (file_part != NULL);

	data = g_new0 (struct GetDisplayNameData, 1);
	data->impl = g_object_ref (impl);
	data->file_part = g_strdup (file_part);

	if (impl->should_respond_get_info_cancellable)
	  g_cancellable_cancel (impl->should_respond_get_info_cancellable);

	impl->should_respond_get_info_cancellable =
	  _gtk_file_system_get_info (impl->file_system, parent_file,
				     "standard::display-name",
				     confirmation_confirm_get_info_cb,
				     data);
	set_busy_cursor (data->impl, TRUE);
	return FALSE;
      }

    case GTK_FILE_CHOOSER_CONFIRMATION_ACCEPT_FILENAME:
      return TRUE;

    case GTK_FILE_CHOOSER_CONFIRMATION_SELECT_AGAIN:
      return FALSE;

    default:
      g_assert_not_reached ();
      return FALSE;
    }
}

struct FileExistsData
{
  GtkFileChooserDefault *impl;
  gboolean file_exists_and_is_not_folder;
  GFile *parent_file;
  GFile *file;
};

static void
name_entry_get_parent_info_cb (GCancellable *cancellable,
			       GFileInfo    *info,
			       const GError *error,
			       gpointer      user_data)
{
  gboolean parent_is_folder;
  gboolean cancelled = g_cancellable_is_cancelled (cancellable);
  struct FileExistsData *data = user_data;

  if (cancellable != data->impl->should_respond_get_info_cancellable)
    goto out;

  data->impl->should_respond_get_info_cancellable = NULL;

  set_busy_cursor (data->impl, FALSE);

  if (cancelled)
    goto out;

  if (!info)
    parent_is_folder = FALSE;
  else
    parent_is_folder = _gtk_file_info_consider_as_directory (info);

  if (parent_is_folder)
    {
      if (data->impl->action == GTK_FILE_CHOOSER_ACTION_OPEN)
	{
	  request_response_and_add_to_recent_list (data->impl); /* even if the file doesn't exist, apps can make good use of that (e.g. Emacs) */
	}
      else if (data->impl->action == GTK_FILE_CHOOSER_ACTION_SAVE)
        {
          if (data->file_exists_and_is_not_folder)
	    {
	      gboolean retval;
	      char *file_part;

              /* Dup the string because the string may be modified
               * depending on what clients do in the confirm-overwrite
               * signal and this corrupts the pointer
               */
              file_part = g_strdup (_gtk_file_chooser_entry_get_file_part (GTK_FILE_CHOOSER_ENTRY (data->impl->location_entry)));
	      retval = should_respond_after_confirm_overwrite (data->impl, file_part, data->parent_file);
              g_free (file_part);

	      if (retval)
		request_response_and_add_to_recent_list (data->impl);
	    }
	  else
	    request_response_and_add_to_recent_list (data->impl);
	}
      else if (data->impl->action == GTK_FILE_CHOOSER_ACTION_SELECT_FOLDER
	       || data->impl->action == GTK_FILE_CHOOSER_ACTION_CREATE_FOLDER)
        {
	  GError *mkdir_error = NULL;

	  /* In both cases (SELECT_FOLDER and CREATE_FOLDER), if you type
	   * "/blah/nonexistent" you *will* want a folder created.
	   */

	  set_busy_cursor (data->impl, TRUE);
	  g_file_make_directory (data->file, NULL, &mkdir_error);
	  set_busy_cursor (data->impl, FALSE);

	  if (!mkdir_error)
	    request_response_and_add_to_recent_list (data->impl);
	  else
	    error_creating_folder_dialog (data->impl, data->file, mkdir_error);
        }
      else
	g_assert_not_reached ();
    }
  else
    {
      if (info)
	{
	  /* The parent exists, but it's not a folder!  Someone probably typed existing_file.txt/subfile.txt */
	  error_with_file_under_nonfolder (data->impl, data->parent_file);
	}
      else
	{
	  GError *error_copy;

	  /* The parent folder is not readable for some reason */

	  error_copy = g_error_copy (error);
	  error_changing_folder_dialog (data->impl, data->parent_file, error_copy);
	}
    }

out:
  g_object_unref (data->impl);
  g_object_unref (data->file);
  g_object_unref (data->parent_file);
  g_free (data);

  g_object_unref (cancellable);
}

static void
file_exists_get_info_cb (GCancellable *cancellable,
			 GFileInfo    *info,
			 const GError *error,
			 gpointer      user_data)
{
  gboolean data_ownership_taken = FALSE;
  gboolean cancelled = g_cancellable_is_cancelled (cancellable);
  gboolean file_exists;
  gboolean is_folder;
  gboolean needs_parent_check = FALSE;
  struct FileExistsData *data = user_data;

  if (cancellable != data->impl->file_exists_get_info_cancellable)
    goto out;

  data->impl->file_exists_get_info_cancellable = NULL;

  set_busy_cursor (data->impl, FALSE);

  if (cancelled)
    goto out;

  file_exists = (info != NULL);
  is_folder = (file_exists && _gtk_file_info_consider_as_directory (info));

  if (data->impl->action == GTK_FILE_CHOOSER_ACTION_OPEN)
    {
      if (is_folder)
	change_folder_and_display_error (data->impl, data->file, TRUE);
      else
	{
	  if (file_exists)
	    request_response_and_add_to_recent_list (data->impl); /* user typed an existing filename; we are done */
	  else
	    needs_parent_check = TRUE; /* file doesn't exist; see if its parent exists */
	}
    }
  else if (data->impl->action == GTK_FILE_CHOOSER_ACTION_CREATE_FOLDER)
    {
      if (file_exists && !is_folder)
        {
          /* Oops, the user typed the name of an existing path which is not
           * a folder
           */
          error_creating_folder_over_existing_file_dialog (data->impl, data->file,
						           g_error_copy (error));
        }
      else
        {
          needs_parent_check = TRUE;
        }
    }
  else if (data->impl->action == GTK_FILE_CHOOSER_ACTION_SELECT_FOLDER)
    {
      if (!file_exists)
        {
	  needs_parent_check = TRUE;
        }
      else
	{
	  if (is_folder)
	    {
	      /* User typed a folder; we are done */
	      request_response_and_add_to_recent_list (data->impl);
	    }
	  else
	    error_selecting_folder_over_existing_file_dialog (data->impl, data->file);
	}
    }
  else if (data->impl->action == GTK_FILE_CHOOSER_ACTION_SAVE)
    {
      if (is_folder)
	change_folder_and_display_error (data->impl, data->file, TRUE);
      else
	needs_parent_check = TRUE;
    }
  else
    {
      g_assert_not_reached();
    }

  if (needs_parent_check) {
    /* check that everything up to the last path component exists (i.e. the parent) */

    data->file_exists_and_is_not_folder = file_exists && !is_folder;
    data_ownership_taken = TRUE;

    if (data->impl->should_respond_get_info_cancellable)
      g_cancellable_cancel (data->impl->should_respond_get_info_cancellable);

      data->impl->should_respond_get_info_cancellable =
	_gtk_file_system_get_info (data->impl->file_system,
				   data->parent_file,
				   "standard::type",
				   name_entry_get_parent_info_cb,
				   data);
      set_busy_cursor (data->impl, TRUE);
    }

out:
  if (!data_ownership_taken)
    {
      g_object_unref (data->impl);
      g_object_unref (data->file);
      g_object_unref (data->parent_file);
      g_free (data);
    }

  g_object_unref (cancellable);
}

static void
paste_text_received (GtkClipboard          *clipboard,
		     const gchar           *text,
		     GtkFileChooserDefault *impl)
{
  GFile *file;

  if (!text)
    return;

  file = g_file_new_for_uri (text);

  if (!gtk_file_chooser_default_select_file (GTK_FILE_CHOOSER (impl), file, NULL))
    location_popup_handler (impl, text);

  g_object_unref (file);
}

/* Handler for the "location-popup-on-paste" keybinding signal */
static void
location_popup_on_paste_handler (GtkFileChooserDefault *impl)
{
  GtkClipboard *clipboard = gtk_widget_get_clipboard (GTK_WIDGET (impl),
		  				      GDK_SELECTION_CLIPBOARD);
  gtk_clipboard_request_text (clipboard,
		  	      (GtkClipboardTextReceivedFunc) paste_text_received,
			      impl);
}

/* Implementation for GtkFileChooserEmbed::should_respond() */
static void
add_selection_to_recent_list (GtkFileChooserDefault *impl)
{
  GSList *files;
  GSList *l;

  files = gtk_file_chooser_default_get_files (GTK_FILE_CHOOSER (impl));

  for (l = files; l; l = l->next)
    {
      GFile *file = l->data;
      char *uri;

      uri = g_file_get_uri (file);
      if (uri)
	{
	  gtk_recent_manager_add_item (impl->recent_manager, uri);
	  g_free (uri);
	}
    }

  g_slist_foreach (files, (GFunc) g_object_unref, NULL);
  g_slist_free (files);
}

static gboolean
gtk_file_chooser_default_should_respond (GtkFileChooserEmbed *chooser_embed)
{
  GtkFileChooserDefault *impl;
  GtkWidget *toplevel;
  GtkWidget *current_focus;
  gboolean retval;

  impl = GTK_FILE_CHOOSER_DEFAULT (chooser_embed);

  toplevel = gtk_widget_get_toplevel (GTK_WIDGET (impl));
  g_assert (GTK_IS_WINDOW (toplevel));

  retval = FALSE;

  current_focus = gtk_window_get_focus (GTK_WINDOW (toplevel));

  if (current_focus == impl->browse_files_tree_view)
    {
      /* The following array encodes what we do based on the impl->action and the
       * number of files selected.
       */
      typedef enum {
	NOOP,			/* Do nothing (don't respond) */
	RESPOND,		/* Respond immediately */
	RESPOND_OR_SWITCH,      /* Respond immediately if the selected item is a file; switch to it if it is a folder */
	ALL_FILES,		/* Respond only if everything selected is a file */
	ALL_FOLDERS,		/* Respond only if everything selected is a folder */
	SAVE_ENTRY,		/* Go to the code for handling the save entry */
	NOT_REACHED		/* Sanity check */
      } ActionToTake;
      static const ActionToTake what_to_do[4][3] = {
	/*				  0 selected		1 selected		many selected */
	/* ACTION_OPEN */		{ NOOP,			RESPOND_OR_SWITCH,	ALL_FILES   },
	/* ACTION_SAVE */		{ SAVE_ENTRY,		RESPOND_OR_SWITCH,	NOT_REACHED },
	/* ACTION_SELECT_FOLDER */	{ RESPOND,		ALL_FOLDERS,		ALL_FOLDERS },
	/* ACTION_CREATE_FOLDER */	{ SAVE_ENTRY,		ALL_FOLDERS,		NOT_REACHED }
      };

      int num_selected;
      gboolean all_files, all_folders;
      int k;
      ActionToTake action;

    file_list:

      g_assert (impl->action >= GTK_FILE_CHOOSER_ACTION_OPEN && impl->action <= GTK_FILE_CHOOSER_ACTION_CREATE_FOLDER);

      if (impl->operation_mode == OPERATION_MODE_SEARCH)
	{
	  retval = search_should_respond (impl);
	  goto out;
	}

      if (impl->operation_mode == OPERATION_MODE_RECENT)
	{
	  if (impl->action == GTK_FILE_CHOOSER_ACTION_SAVE)
	    goto save_entry;
	  else
	    {
	      retval = recent_should_respond (impl);
	      goto out;
	    }
	}

      selection_check (impl, &num_selected, &all_files, &all_folders);

      if (num_selected > 2)
	k = 2;
      else
	k = num_selected;

      action = what_to_do [impl->action] [k];

      switch (action)
	{
	case NOOP:
	  return FALSE;

	case RESPOND:
	  retval = TRUE;
	  goto out;

	case RESPOND_OR_SWITCH:
	  g_assert (num_selected == 1);

	  if (all_folders)
	    {
	      switch_to_selected_folder (impl);
	      return FALSE;
	    }
	  else if (impl->action == GTK_FILE_CHOOSER_ACTION_SAVE)
	    {
	      retval = should_respond_after_confirm_overwrite (impl,
							       get_display_name_from_file_list (impl),
							       impl->current_folder);
	      goto out;
	    }
	  else
	    {
	      retval = TRUE;
	      goto out;
	    }

	case ALL_FILES:
	  retval = all_files;
	  goto out;

	case ALL_FOLDERS:
	  retval = all_folders;
	  goto out;

	case SAVE_ENTRY:
	  goto save_entry;

	default:
	  g_assert_not_reached ();
	}
    }
  else if ((impl->location_entry != NULL) && (current_focus == impl->location_entry))
    {
      GFile *file;
      gboolean is_well_formed, is_empty, is_file_part_empty;
      gboolean is_folder;
      GtkFileChooserEntry *entry;
      GError *error;

    save_entry:

      g_assert (impl->action == GTK_FILE_CHOOSER_ACTION_SAVE
		|| impl->action == GTK_FILE_CHOOSER_ACTION_CREATE_FOLDER
		|| ((impl->action == GTK_FILE_CHOOSER_ACTION_OPEN
		     || impl->action == GTK_FILE_CHOOSER_ACTION_SELECT_FOLDER)
		    && impl->location_mode == LOCATION_MODE_FILENAME_ENTRY));

      entry = GTK_FILE_CHOOSER_ENTRY (impl->location_entry);
      check_save_entry (impl, &file, &is_well_formed, &is_empty, &is_file_part_empty, &is_folder);

      if (!is_well_formed)
	{
	  if (!is_empty
	      && impl->action == GTK_FILE_CHOOSER_ACTION_SAVE
	      && impl->operation_mode == OPERATION_MODE_RECENT)
	    {
	      path_bar_set_mode (impl, PATH_BAR_ERROR_NO_FOLDER);
#if 0
	      /* We'll #ifdef this out, as the fucking treeview selects its first row,
	       * thus changing our assumption that no selection is present - setting
	       * a selection causes the error message from path_bar_set_mode() to go away,
	       * but we want the user to see that message!
	       */
	      gtk_widget_grab_focus (impl->browse_files_tree_view);
#endif
	    }
	  /* FIXME: else show an "invalid filename" error as the pathbar mode? */

	  return FALSE;
	}

      if (is_empty)
        {
          if (impl->action == GTK_FILE_CHOOSER_ACTION_SAVE
	      || impl->action == GTK_FILE_CHOOSER_ACTION_CREATE_FOLDER)
	    {
	      path_bar_set_mode (impl, PATH_BAR_ERROR_NO_FILENAME);
	      gtk_widget_grab_focus (impl->location_entry);
	      return FALSE;
	    }

          goto file_list;
        }

      g_assert (file != NULL);

      error = NULL;
      if (is_folder)
	{
	  if (impl->action == GTK_FILE_CHOOSER_ACTION_OPEN ||
	      impl->action == GTK_FILE_CHOOSER_ACTION_SAVE)
	    {
	      change_folder_and_display_error (impl, file, TRUE);
	    }
	  else if (impl->action == GTK_FILE_CHOOSER_ACTION_SELECT_FOLDER ||
		   impl->action == GTK_FILE_CHOOSER_ACTION_CREATE_FOLDER)
	    {
	      /* The folder already exists, so we do not need to create it.
	       * Just respond to terminate the dialog.
	       */
	      retval = TRUE;
	    }
	  else
	    {
	      g_assert_not_reached ();
	    }
	}
      else
	{
	  struct FileExistsData *data;

	  /* We need to check whether file exists and whether it is a folder -
	   * the GtkFileChooserEntry *does* report is_folder==FALSE as a false
	   * negative (it doesn't know yet if your last path component is a
	   * folder).
	   */

	  data = g_new0 (struct FileExistsData, 1);
	  data->impl = g_object_ref (impl);
	  data->file = g_object_ref (file);
	  data->parent_file = _gtk_file_chooser_entry_get_current_folder (entry);

	  if (impl->file_exists_get_info_cancellable)
	    g_cancellable_cancel (impl->file_exists_get_info_cancellable);

	  impl->file_exists_get_info_cancellable =
	    _gtk_file_system_get_info (impl->file_system, file,
				       "standard::type",
				       file_exists_get_info_cb,
				       data);

	  set_busy_cursor (impl, TRUE);

	  if (error != NULL)
	    g_error_free (error);
	}

      g_object_unref (file);
    }
  else if (impl->toplevel_last_focus_widget == impl->browse_files_tree_view)
    {
      /* The focus is on a dialog's action area button, *and* the widget that
       * was focused immediately before it is the file list.  
       */
      goto file_list;
    }
  else if (impl->operation_mode == OPERATION_MODE_SEARCH && impl->toplevel_last_focus_widget == impl->search_entry)
    {
      search_entry_activate_cb (GTK_ENTRY (impl->search_entry), impl);
      return FALSE;
    }
  else if (impl->location_entry && impl->toplevel_last_focus_widget == impl->location_entry)
    {
      /* The focus is on a dialog's action area button, *and* the widget that
       * was focused immediately before it is the location entry.
       */
      goto save_entry;
    }
  else
    /* The focus is on a dialog's action area button or something else */
    if (impl->action == GTK_FILE_CHOOSER_ACTION_SAVE
	|| impl->action == GTK_FILE_CHOOSER_ACTION_CREATE_FOLDER)
      goto save_entry;
    else
      goto file_list; 

 out:

  if (retval)
    add_selection_to_recent_list (impl);

  return retval;
}

/* Implementation for GtkFileChooserEmbed::initial_focus() */
static void
gtk_file_chooser_default_initial_focus (GtkFileChooserEmbed *chooser_embed)
{
  GtkFileChooserDefault *impl;
  GtkWidget *widget;

  impl = GTK_FILE_CHOOSER_DEFAULT (chooser_embed);

  if (impl->action == GTK_FILE_CHOOSER_ACTION_OPEN ||
      impl->action == GTK_FILE_CHOOSER_ACTION_SELECT_FOLDER)
    {
      if (impl->location_mode == LOCATION_MODE_PATH_BAR
	  || impl->operation_mode == OPERATION_MODE_RECENT)
	widget = impl->browse_files_tree_view;
      else
	widget = impl->location_entry;
    }
  else if (impl->action == GTK_FILE_CHOOSER_ACTION_SAVE ||
	   impl->action == GTK_FILE_CHOOSER_ACTION_CREATE_FOLDER)
    widget = impl->location_entry;
  else
    {
      g_assert_not_reached ();
      widget = NULL;
    }

  g_assert (widget != NULL);
  gtk_widget_grab_focus (widget);
}

/* Callback used from gtk_tree_selection_selected_foreach(); gets the selected GFiles */
static void
search_selected_foreach_get_file_cb (GtkTreeModel *model,
				     GtkTreePath  *path,
				     GtkTreeIter  *iter,
				     gpointer      data)
{
  GSList **list;
  GFile *file;

  list = data;

  gtk_tree_model_get (model, iter, MODEL_COL_FILE, &file, -1);
  *list = g_slist_prepend (*list, file); /* The file already has a new ref courtesy of gtk_tree_model_get(); this will be unreffed by the caller */
}

/* Constructs a list of the selected paths in search mode */
static GSList *
search_get_selected_files (GtkFileChooserDefault *impl)
{
  GSList *result;
  GtkTreeSelection *selection;

  result = NULL;

  selection = gtk_tree_view_get_selection (GTK_TREE_VIEW (impl->browse_files_tree_view));
  gtk_tree_selection_selected_foreach (selection, search_selected_foreach_get_file_cb, &result);
  result = g_slist_reverse (result);

  return result;
}

/* Called from ::should_respond().  We return whether there are selected files
 * in the search list.
 */
static gboolean
search_should_respond (GtkFileChooserDefault *impl)
{
  GtkTreeSelection *selection;

  g_assert (impl->operation_mode == OPERATION_MODE_SEARCH);

  selection = gtk_tree_view_get_selection (GTK_TREE_VIEW (impl->browse_files_tree_view));
  return (gtk_tree_selection_count_selected_rows (selection) != 0);
}

/* Adds one hit from the search engine to the search_model */
static void
search_add_hit (GtkFileChooserDefault *impl,
		gchar                 *uri)
{
  GFile *file;

  file = g_file_new_for_uri (uri);
  if (!file)
    return;

  if (!g_file_is_native (file))
    {
      g_object_unref (file);
      return;
    }

  _gtk_file_system_model_add_and_query_file (impl->search_model,
                                             file,
                                             MODEL_ATTRIBUTES);

  g_object_unref (file);
}

/* Callback used from GtkSearchEngine when we get new hits */
static void
search_engine_hits_added_cb (GtkSearchEngine *engine,
			     GList           *hits,
			     gpointer         data)
{
  GtkFileChooserDefault *impl;
  GList *l;
  
  impl = GTK_FILE_CHOOSER_DEFAULT (data);

  for (l = hits; l; l = l->next)
    search_add_hit (impl, (gchar*)l->data);
}

/* Callback used from GtkSearchEngine when the query is done running */
static void
search_engine_finished_cb (GtkSearchEngine *engine,
			   gpointer         data)
{
  GtkFileChooserDefault *impl;
  
  impl = GTK_FILE_CHOOSER_DEFAULT (data);
  
#if 0
  /* EB: setting the model here will avoid loads of row events,
   * but it'll make the search look like blocked.
   */
  gtk_tree_view_set_model (GTK_TREE_VIEW (impl->browse_files_tree_view),
                           GTK_TREE_MODEL (impl->search_model));
  file_list_set_sort_column_ids (impl);
#endif

  /* FMQ: if search was empty, say that we got no hits */
  set_busy_cursor (impl, FALSE);
}

/* Displays a generic error when we cannot create a GtkSearchEngine.  
 * It would be better if _gtk_search_engine_new() gave us a GError 
 * with a better message, but it doesn't do that right now.
 */
static void
search_error_could_not_create_client (GtkFileChooserDefault *impl)
{
  error_message (impl,
		 _("Could not start the search process"),
		 _("The program was not able to create a connection to the indexer "
		   "daemon.  Please make sure it is running."));
}

static void
search_engine_error_cb (GtkSearchEngine *engine,
			const gchar     *message,
			gpointer         data)
{
  GtkFileChooserDefault *impl;
  
  impl = GTK_FILE_CHOOSER_DEFAULT (data);

  search_stop_searching (impl, TRUE);
  error_message (impl, _("Could not send the search request"), message);

  set_busy_cursor (impl, FALSE);
}

/* Frees the data in the search_model */
static void
search_clear_model (GtkFileChooserDefault *impl, 
		    gboolean               remove_from_treeview)
{
  if (!impl->search_model)
    return;

  g_object_unref (impl->search_model);
  impl->search_model = NULL;
  
  if (remove_from_treeview)
    gtk_tree_view_set_model (GTK_TREE_VIEW (impl->browse_files_tree_view), NULL);
}

/* Stops any ongoing searches; does not touch the search_model */
static void
search_stop_searching (GtkFileChooserDefault *impl,
                       gboolean               remove_query)
{
  if (remove_query && impl->search_query)
    {
      g_object_unref (impl->search_query);
      impl->search_query = NULL;
    }
  
  if (impl->search_engine)
    {
      _gtk_search_engine_stop (impl->search_engine);
      
      g_object_unref (impl->search_engine);
      impl->search_engine = NULL;
    }
}

/* Creates the search_model and puts it in the tree view */
static void
search_setup_model (GtkFileChooserDefault *impl)
{
  g_assert (impl->search_model == NULL);

  impl->search_model = _gtk_file_system_model_new (file_system_model_set,
                                                   impl,
						   MODEL_COLUMN_TYPES);

  gtk_tree_sortable_set_sort_func (GTK_TREE_SORTABLE (impl->search_model),
				   MODEL_COL_NAME,
				   name_sort_func,
				   impl, NULL);
  gtk_tree_sortable_set_sort_func (GTK_TREE_SORTABLE (impl->search_model),
				   MODEL_COL_MTIME,
				   mtime_sort_func,
				   impl, NULL);
  gtk_tree_sortable_set_sort_func (GTK_TREE_SORTABLE (impl->search_model),
				   MODEL_COL_SIZE,
				   size_sort_func,
				   impl, NULL);
  set_sort_column (impl);

  /* EB: setting the model here will make the hits list update feel
   * more "alive" than setting the model at the end of the search
   * run
   */
  gtk_tree_view_set_model (GTK_TREE_VIEW (impl->browse_files_tree_view),
                           GTK_TREE_MODEL (impl->search_model));
  file_list_set_sort_column_ids (impl);
}

/* Creates a new query with the specified text and launches it */
static void
search_start_query (GtkFileChooserDefault *impl,
		    const gchar           *query_text)
{
  search_stop_searching (impl, FALSE);
  search_clear_model (impl, TRUE);
  search_setup_model (impl);
  set_busy_cursor (impl, TRUE);

  if (impl->search_engine == NULL)
    impl->search_engine = _gtk_search_engine_new ();

  if (!impl->search_engine)
    {
      set_busy_cursor (impl, FALSE);
      search_error_could_not_create_client (impl); /* lame; we don't get an error code or anything */
      return;
    }

  if (!impl->search_query)
    {
      impl->search_query = _gtk_query_new ();
      _gtk_query_set_text (impl->search_query, query_text);
    }
  
  _gtk_search_engine_set_query (impl->search_engine, impl->search_query);

  g_signal_connect (impl->search_engine, "hits-added",
		    G_CALLBACK (search_engine_hits_added_cb), impl);
  g_signal_connect (impl->search_engine, "finished",
		    G_CALLBACK (search_engine_finished_cb), impl);
  g_signal_connect (impl->search_engine, "error",
		    G_CALLBACK (search_engine_error_cb), impl);

  _gtk_search_engine_start (impl->search_engine);
}

/* Callback used when the user presses Enter while typing on the search
 * entry; starts the query
 */
static void
search_entry_activate_cb (GtkEntry *entry,
			  gpointer data)
{
  GtkFileChooserDefault *impl;
  const char *text;

  impl = GTK_FILE_CHOOSER_DEFAULT (data);

  text = gtk_entry_get_text (GTK_ENTRY (impl->search_entry));
  if (strlen (text) == 0)
    return;

  /* reset any existing query object */
  if (impl->search_query)
    {
      g_object_unref (impl->search_query);
      impl->search_query = NULL;
    }

  search_start_query (impl, text);
}

static gboolean
focus_entry_idle_cb (GtkFileChooserDefault *impl)
{
  gdk_threads_enter ();
  
  g_source_destroy (impl->focus_entry_idle);
  impl->focus_entry_idle = NULL;

  if (impl->search_entry)
    gtk_widget_grab_focus (impl->search_entry);

  gdk_threads_leave ();

  return FALSE;
}

static void
focus_search_entry_in_idle (GtkFileChooserDefault *impl)
{
  /* bgo#634558 - When the user clicks on the Search entry in the shortcuts
   * pane, we get a selection-changed signal and we set up the search widgets.
   * However, gtk_tree_view_button_press() focuses the treeview *after* making
   * the change to the selection.  So, we need to re-focus the search entry
   * after the treeview has finished doing its work; we'll do that in an idle
   * handler.
   */

  if (!impl->focus_entry_idle)
    impl->focus_entry_idle = add_idle_while_impl_is_alive (impl, G_CALLBACK (focus_entry_idle_cb));
}

/* Hides the path bar and creates the search entry */
static void
search_setup_widgets (GtkFileChooserDefault *impl)
{
  impl->search_hbox = gtk_box_new (GTK_ORIENTATION_HORIZONTAL, 12);

  path_bar_update (impl);

  impl->search_entry = gtk_entry_new ();
  g_signal_connect (impl->search_entry, "activate",
		    G_CALLBACK (search_entry_activate_cb),
		    impl);
  gtk_box_pack_start (GTK_BOX (impl->search_hbox), impl->search_entry, TRUE, TRUE, 0);

  /* if there already is a query, restart it */
  if (impl->search_query)
    {
      gchar *query = _gtk_query_get_text (impl->search_query);

      if (query)
        {
          gtk_entry_set_text (GTK_ENTRY (impl->search_entry), query);
          search_start_query (impl, query);

          g_free (query);
        }
      else
        {
          g_object_unref (impl->search_query);
          impl->search_query = NULL;
        }
    }

  /* Box for search widgets */
  gtk_box_pack_start (GTK_BOX (impl->browse_path_bar_hbox), impl->search_hbox, TRUE, TRUE, 0);
  gtk_widget_show_all (impl->search_hbox);
  gtk_size_group_add_widget (GTK_SIZE_GROUP (impl->browse_path_bar_size_group), impl->search_hbox);

  /* Hide the location widgets temporarily */

  if (impl->action == GTK_FILE_CHOOSER_ACTION_OPEN ||
      impl->action == GTK_FILE_CHOOSER_ACTION_SELECT_FOLDER)
    {
      gtk_widget_hide (impl->location_button);
      gtk_widget_hide (impl->location_entry_box);
    }

  focus_search_entry_in_idle (impl);

  /* FMQ: hide the filter combo? */
}

/*
 * Recent files support
 */

/* Frees the data in the recent_model */
static void
recent_clear_model (GtkFileChooserDefault *impl,
                    gboolean               remove_from_treeview)
{
  if (!impl->recent_model)
    return;

  if (remove_from_treeview)
    gtk_tree_view_set_model (GTK_TREE_VIEW (impl->browse_files_tree_view), NULL);

  g_object_unref (impl->recent_model);
  impl->recent_model = NULL;
}

/* Stops any ongoing loading of the recent files list; does
 * not touch the recent_model
 */
static void
recent_stop_loading (GtkFileChooserDefault *impl)
{
  if (impl->load_recent_id)
    {
      g_source_remove (impl->load_recent_id);
      impl->load_recent_id = 0;
    }
}

static void
recent_setup_model (GtkFileChooserDefault *impl)
{
  g_assert (impl->recent_model == NULL);

  impl->recent_model = _gtk_file_system_model_new (file_system_model_set,
                                                   impl,
						   MODEL_COLUMN_TYPES);

  _gtk_file_system_model_set_filter (impl->recent_model,
                                     impl->current_filter);
  gtk_tree_sortable_set_sort_func (GTK_TREE_SORTABLE (impl->recent_model),
				   MODEL_COL_NAME,
				   name_sort_func,
				   impl, NULL);
  gtk_tree_sortable_set_sort_func (GTK_TREE_SORTABLE (impl->recent_model),
                                   MODEL_COL_SIZE,
                                   size_sort_func,
                                   impl, NULL);
  gtk_tree_sortable_set_sort_func (GTK_TREE_SORTABLE (impl->recent_model),
                                   MODEL_COL_MTIME,
                                   mtime_sort_func,
                                   impl, NULL);
  set_sort_column (impl);
}

typedef struct
{
  GtkFileChooserDefault *impl;
  GList *items;
} RecentLoadData;

static void
recent_idle_cleanup (gpointer data)
{
  RecentLoadData *load_data = data;
  GtkFileChooserDefault *impl = load_data->impl;

  gtk_tree_view_set_model (GTK_TREE_VIEW (impl->browse_files_tree_view),
                           GTK_TREE_MODEL (impl->recent_model));
  file_list_set_sort_column_ids (impl);
  gtk_tree_sortable_set_sort_column_id (GTK_TREE_SORTABLE (impl->recent_model), MODEL_COL_MTIME, GTK_SORT_DESCENDING);

  set_busy_cursor (impl, FALSE);
  
  impl->load_recent_id = 0;
  
  g_free (load_data);
}

static gint
get_recent_files_limit (GtkWidget *widget)
{
  GtkSettings *settings;
  gint limit;

  if (gtk_widget_has_screen (widget))
    settings = gtk_settings_get_for_screen (gtk_widget_get_screen (widget));
  else
    settings = gtk_settings_get_default ();

  g_object_get (G_OBJECT (settings), "gtk-recent-files-limit", &limit, NULL);

  return limit;
}

/* Populates the file system model with the GtkRecentInfo* items in the provided list; frees the items */
static void
populate_model_with_recent_items (GtkFileChooserDefault *impl, GList *items)
{
  gint limit;
  GList *l;
  int n;

  limit = get_recent_files_limit (GTK_WIDGET (impl));

  n = 0;

  for (l = items; l; l = l->next)
    {
      GtkRecentInfo *info = l->data;
      GFile *file;

      file = g_file_new_for_uri (gtk_recent_info_get_uri (info));
      _gtk_file_system_model_add_and_query_file (impl->recent_model,
                                                 file,
                                                 MODEL_ATTRIBUTES);
      g_object_unref (file);

      n++;
      if (limit != -1 && n >= limit)
	break;
    }
}

static void
populate_model_with_folders (GtkFileChooserDefault *impl, GList *items)
{
  GList *folders;
  GList *l;

  folders = _gtk_file_chooser_extract_recent_folders (items);

  for (l = folders; l; l = l->next)
    {
      GFile *folder = l->data;

      _gtk_file_system_model_add_and_query_file (impl->recent_model,
                                                 folder,
                                                 MODEL_ATTRIBUTES);
    }

  g_list_foreach (folders, (GFunc) g_object_unref, NULL);
  g_list_free (folders);
}

static gboolean
recent_idle_load (gpointer data)
{
  RecentLoadData *load_data = data;
  GtkFileChooserDefault *impl = load_data->impl;

  if (!impl->recent_manager)
    return FALSE;

  load_data->items = gtk_recent_manager_get_items (impl->recent_manager);
  if (!load_data->items)
    return FALSE;

  if (impl->action == GTK_FILE_CHOOSER_ACTION_OPEN)
    populate_model_with_recent_items (impl, load_data->items);
  else
    populate_model_with_folders (impl, load_data->items);

  g_list_foreach (load_data->items, (GFunc) gtk_recent_info_unref, NULL);
  g_list_free (load_data->items);
  load_data->items = NULL;

  return FALSE;
}

static void
recent_start_loading (GtkFileChooserDefault *impl)
{
  RecentLoadData *load_data;

  recent_stop_loading (impl);
  recent_clear_model (impl, TRUE);
  recent_setup_model (impl);
  set_busy_cursor (impl, TRUE);

  g_assert (impl->load_recent_id == 0);

  load_data = g_new (RecentLoadData, 1);
  load_data->impl = impl;
  load_data->items = NULL;

  /* begin lazy loading the recent files into the model */
  impl->load_recent_id = gdk_threads_add_idle_full (G_PRIORITY_HIGH_IDLE + 30,
                                                    recent_idle_load,
                                                    load_data,
                                                    recent_idle_cleanup);
}

static void
recent_selected_foreach_get_file_cb (GtkTreeModel *model,
				     GtkTreePath  *path,
				     GtkTreeIter  *iter,
				     gpointer      data)
{
  GSList **list;
  GFile *file;

  list = data;

  gtk_tree_model_get (model, iter, MODEL_COL_FILE, &file, -1);
  *list = g_slist_prepend (*list, file);
}

/* Constructs a list of the selected paths in recent files mode */
static GSList *
recent_get_selected_files (GtkFileChooserDefault *impl)
{
  GSList *result;
  GtkTreeSelection *selection;

  result = NULL;

  selection = gtk_tree_view_get_selection (GTK_TREE_VIEW (impl->browse_files_tree_view));
  gtk_tree_selection_selected_foreach (selection, recent_selected_foreach_get_file_cb, &result);
  result = g_slist_reverse (result);

  return result;
}

/* Called from ::should_respond().  We return whether there are selected
 * files in the recent files list.
 */
static gboolean
recent_should_respond (GtkFileChooserDefault *impl)
{
  GtkTreeSelection *selection;

  g_assert (impl->operation_mode == OPERATION_MODE_RECENT);

  selection = gtk_tree_view_get_selection (GTK_TREE_VIEW (impl->browse_files_tree_view));
  return (gtk_tree_selection_count_selected_rows (selection) != 0);
}

static void
set_current_filter (GtkFileChooserDefault *impl,
		    GtkFileFilter         *filter)
{
  if (impl->current_filter != filter)
    {
      int filter_index;

      /* NULL filters are allowed to reset to non-filtered status
       */
      filter_index = g_slist_index (impl->filters, filter);
      if (impl->filters && filter && filter_index < 0)
	return;

      if (impl->current_filter)
	g_object_unref (impl->current_filter);
      impl->current_filter = filter;
      if (impl->current_filter)
	{
	  g_object_ref_sink (impl->current_filter);
	}

      if (impl->filters)
	gtk_combo_box_set_active (GTK_COMBO_BOX (impl->filter_combo),
				  filter_index);

      if (impl->browse_files_model)
        {
          _gtk_file_system_model_set_filter (impl->browse_files_model, impl->current_filter);
          _gtk_file_system_model_clear_cache (impl->browse_files_model, MODEL_COL_IS_SENSITIVE);
        }

      if (impl->search_model)
        {
          _gtk_file_system_model_set_filter (impl->search_model, filter);
          _gtk_file_system_model_clear_cache (impl->search_model, MODEL_COL_IS_SENSITIVE);
        }

      if (impl->recent_model)
        {
          _gtk_file_system_model_set_filter (impl->recent_model, filter);
          _gtk_file_system_model_clear_cache (impl->recent_model, MODEL_COL_IS_SENSITIVE);
        }

      g_object_notify (G_OBJECT (impl), "filter");
    }
}

static void
filter_combo_changed (GtkComboBox           *combo_box,
		      GtkFileChooserDefault *impl)
{
  gint new_index = gtk_combo_box_get_active (combo_box);
  GtkFileFilter *new_filter = g_slist_nth_data (impl->filters, new_index);

  set_current_filter (impl, new_filter);
}

static void
check_preview_change (GtkFileChooserDefault *impl)
{
  GtkTreePath *cursor_path;
  GFile *new_file;
  char *new_display_name;
  GtkTreeModel *model;

  gtk_tree_view_get_cursor (GTK_TREE_VIEW (impl->browse_files_tree_view), &cursor_path, NULL);
  model = gtk_tree_view_get_model (GTK_TREE_VIEW (impl->browse_files_tree_view));
  if (cursor_path)
    {
      GtkTreeIter iter;

      gtk_tree_model_get_iter (model, &iter, cursor_path);
      gtk_tree_model_get (model, &iter,
                          MODEL_COL_FILE, &new_file,
                          MODEL_COL_NAME, &new_display_name,
                          -1);
      
      gtk_tree_path_free (cursor_path);
    }
  else
    {
      new_file = NULL;
      new_display_name = NULL;
    }

  if (new_file != impl->preview_file &&
      !(new_file && impl->preview_file &&
	g_file_equal (new_file, impl->preview_file)))
    {
      if (impl->preview_file)
	{
	  g_object_unref (impl->preview_file);
	  g_free (impl->preview_display_name);
	}

      if (new_file)
	{
	  impl->preview_file = new_file;
	  impl->preview_display_name = new_display_name;
	}
      else
	{
	  impl->preview_file = NULL;
	  impl->preview_display_name = NULL;
          g_free (new_display_name);
	}

      if (impl->use_preview_label && impl->preview_label)
	gtk_label_set_text (GTK_LABEL (impl->preview_label), impl->preview_display_name);

      g_signal_emit_by_name (impl, "update-preview");
    }
  else
    {
      if (new_file)
        g_object_unref (new_file);

      g_free (new_display_name);
    }
}

static gboolean
list_select_func  (GtkTreeSelection  *selection,
		   GtkTreeModel      *model,
		   GtkTreePath       *path,
		   gboolean           path_currently_selected,
		   gpointer           data)
{
  GtkFileChooserDefault *impl = data;

  if (impl->action == GTK_FILE_CHOOSER_ACTION_SELECT_FOLDER ||
      impl->action == GTK_FILE_CHOOSER_ACTION_CREATE_FOLDER)
    {
      GtkTreeIter iter;
      gboolean is_sensitive;
      gboolean is_folder;

      if (!gtk_tree_model_get_iter (model, &iter, path))
        return FALSE;
      gtk_tree_model_get (model, &iter,
                          MODEL_COL_IS_SENSITIVE, &is_sensitive,
                          MODEL_COL_IS_FOLDER, &is_folder,
                          -1);
      if (!is_sensitive || !is_folder)
        return FALSE;
    }
    
  return TRUE;
}

static void
list_selection_changed (GtkTreeSelection      *selection,
			GtkFileChooserDefault *impl)
{
  /* See if we are in the new folder editable row for Save mode */
  if (impl->operation_mode == OPERATION_MODE_BROWSE &&
      impl->action == GTK_FILE_CHOOSER_ACTION_SAVE)
    {
      GFileInfo *info;
      gboolean had_selection;

      info = get_selected_file_info_from_file_list (impl, &had_selection);
      if (!had_selection)
	goto out; /* normal processing */

      if (!info)
	return; /* We are on the editable row for New Folder */
    }

 out:

  if (impl->location_entry)
    update_chooser_entry (impl);

  path_bar_update (impl);

  check_preview_change (impl);
  check_copy_file_location_sensitivity (impl);

  g_signal_emit_by_name (impl, "selection-changed", 0);
}

/* Callback used when a row in the file list is activated */
static void
list_row_activated (GtkTreeView           *tree_view,
		    GtkTreePath           *path,
		    GtkTreeViewColumn     *column,
		    GtkFileChooserDefault *impl)
{
  GFile *file;
  GtkTreeIter iter;
  GtkTreeModel *model;
  gboolean is_folder;
  gboolean is_sensitive;

  model = gtk_tree_view_get_model (tree_view);

  if (!gtk_tree_model_get_iter (model, &iter, path))
    return;

  gtk_tree_model_get (model, &iter,
                      MODEL_COL_FILE, &file,
                      MODEL_COL_IS_FOLDER, &is_folder,
                      MODEL_COL_IS_SENSITIVE, &is_sensitive,
                      -1);
        
  if (is_sensitive && is_folder && file)
    {
      change_folder_and_display_error (impl, file, FALSE);
      goto out;
    }

  if (impl->action == GTK_FILE_CHOOSER_ACTION_OPEN ||
      impl->action == GTK_FILE_CHOOSER_ACTION_SAVE)
    g_signal_emit_by_name (impl, "file-activated");

 out:

  if (file)
    g_object_unref (file);
}

static void
path_bar_clicked (GtkPathBar            *path_bar,
		  GFile                 *file,
		  GFile                 *child_file,
		  gboolean               child_is_hidden,
		  GtkFileChooserDefault *impl)
{
  if (child_file)
    pending_select_files_add (impl, child_file);

  if (!change_folder_and_display_error (impl, file, FALSE))
    return;

  /* Say we have "/foo/bar/[.baz]" and the user clicks on "bar".  We should then
   * show hidden files so that ".baz" appears in the file list, as it will still
   * be shown in the path bar: "/foo/[bar]/.baz"
   */
  if (child_is_hidden)
    g_object_set (impl, "show-hidden", TRUE, NULL);
}

static void
update_cell_renderer_attributes (GtkFileChooserDefault *impl)
{
  GtkTreeViewColumn *column;
  GtkCellRenderer *renderer;
  GList *walk, *list;

  /* Keep the following column numbers in sync with create_file_list() */

  /* name */
  column = gtk_tree_view_get_column (GTK_TREE_VIEW (impl->browse_files_tree_view), 0);
  list = gtk_cell_layout_get_cells (GTK_CELL_LAYOUT (column));
  for (walk = list; walk; walk = walk->next)
    {
      renderer = walk->data;
      if (GTK_IS_CELL_RENDERER_PIXBUF (renderer))
        {
          gtk_tree_view_column_set_attributes (column, renderer, 
                                               "pixbuf", MODEL_COL_PIXBUF,
                                               NULL);
        }
      else
        {
          gtk_tree_view_column_set_attributes (column, renderer, 
                                               "text", MODEL_COL_NAME,
                                               "ellipsize", MODEL_COL_ELLIPSIZE,
                                               NULL);
        }

      gtk_tree_view_column_add_attribute (column, renderer, "sensitive", MODEL_COL_IS_SENSITIVE);
    }
  g_list_free (list);

  /* size */
  column = gtk_tree_view_get_column (GTK_TREE_VIEW (impl->browse_files_tree_view), 1);
  list = gtk_cell_layout_get_cells (GTK_CELL_LAYOUT (column));
  renderer = list->data;
  gtk_tree_view_column_set_attributes (column, renderer, 
                                       "text", MODEL_COL_SIZE_TEXT,
                                       NULL);

  gtk_tree_view_column_add_attribute (column, renderer, "sensitive", MODEL_COL_IS_SENSITIVE);
  g_list_free (list);

  /* mtime */
  column = gtk_tree_view_get_column (GTK_TREE_VIEW (impl->browse_files_tree_view), 2);
  list = gtk_cell_layout_get_cells (GTK_CELL_LAYOUT (column));
  renderer = list->data;
  gtk_tree_view_column_set_attributes (column, renderer, 
                                       "text", MODEL_COL_MTIME_TEXT,
                                       NULL);
  gtk_tree_view_column_add_attribute (column, renderer, "sensitive", MODEL_COL_IS_SENSITIVE);
  g_list_free (list);
}

GtkWidget *
_gtk_file_chooser_default_new (void)
{
  return g_object_new (GTK_TYPE_FILE_CHOOSER_DEFAULT, NULL);
}

static void
location_set_user_text (GtkFileChooserDefault *impl,
			const gchar           *path)
{
  gtk_entry_set_text (GTK_ENTRY (impl->location_entry), path);
  gtk_editable_set_position (GTK_EDITABLE (impl->location_entry), -1);
}

static void
location_popup_handler (GtkFileChooserDefault *impl,
			const gchar           *path)
{ 
  if (impl->operation_mode != OPERATION_MODE_BROWSE)
    {
      GtkWidget *widget_to_focus;

      operation_mode_set (impl, OPERATION_MODE_BROWSE);
      
      if (impl->current_folder)
        change_folder_and_display_error (impl, impl->current_folder, FALSE);

      if (impl->location_mode == LOCATION_MODE_PATH_BAR)
        widget_to_focus = impl->browse_files_tree_view;
      else
        widget_to_focus = impl->location_entry;

      gtk_widget_grab_focus (widget_to_focus);
      return; 
    }
  
  if (impl->action == GTK_FILE_CHOOSER_ACTION_OPEN ||
      impl->action == GTK_FILE_CHOOSER_ACTION_SELECT_FOLDER)
    {
      if (!path)
	return;

      location_mode_set (impl, LOCATION_MODE_FILENAME_ENTRY, TRUE);
      location_set_user_text (impl, path);
    }
  else if (impl->action == GTK_FILE_CHOOSER_ACTION_SAVE ||
	   impl->action == GTK_FILE_CHOOSER_ACTION_CREATE_FOLDER)
    {
      gtk_widget_grab_focus (impl->location_entry);
      if (path != NULL)
	location_set_user_text (impl, path);
    }
  else
    g_assert_not_reached ();
}

/* Handler for the "up-folder" keybinding signal */
static void
up_folder_handler (GtkFileChooserDefault *impl)
{
  _gtk_path_bar_up (GTK_PATH_BAR (impl->browse_path_bar));
}

/* Handler for the "down-folder" keybinding signal */
static void
down_folder_handler (GtkFileChooserDefault *impl)
{
  _gtk_path_bar_down (GTK_PATH_BAR (impl->browse_path_bar));
}

/* Handler for the "home-folder" keybinding signal */
static void
home_folder_handler (GtkFileChooserDefault *impl)
{
  switch_to_home_dir (impl);
}

/* Handler for the "desktop-folder" keybinding signal */
static void
desktop_folder_handler (GtkFileChooserDefault *impl)
{
  const char *name;

  name = g_get_user_special_dir (G_USER_DIRECTORY_DESKTOP);
  /* "To disable a directory, point it to the homedir."
   * See http://freedesktop.org/wiki/Software/xdg-user-dirs
   **/
  if (!g_strcmp0 (name, g_get_home_dir ())) {
    return;
  }

  gtk_file_chooser_set_current_folder (GTK_FILE_CHOOSER (impl), name);
}

/* Handler for the "search-shortcut" keybinding signal */
static void
search_shortcut_handler (GtkFileChooserDefault *impl)
{
  operation_mode_set (impl, OPERATION_MODE_SEARCH);

  /* we want the entry widget to grab the focus the first
   * time, not the browse_files_tree_view widget.
   */
  if (impl->search_entry)
    gtk_widget_grab_focus (impl->search_entry);
}

/* Handler for the "recent-shortcut" keybinding signal */
static void
recent_shortcut_handler (GtkFileChooserDefault *impl)
{
  operation_mode_set (impl, OPERATION_MODE_RECENT);
}

static void
quick_bookmark_handler (GtkFileChooserDefault *impl,
			gint bookmark_index)
{
  GFile *file;

  file = gtk_places_sidebar_get_nth_bookmark (GTK_PLACES_SIDEBAR (impl->places_sidebar), bookmark_index);

  if (file)
    {
      change_folder_and_display_error (impl, file, FALSE);
      g_object_unref (file);
    }
}

static void
show_hidden_handler (GtkFileChooserDefault *impl)
{
  g_object_set (impl,
		"show-hidden", !impl->show_hidden,
		NULL);
}<|MERGE_RESOLUTION|>--- conflicted
+++ resolved
@@ -1016,1508 +1016,7 @@
   return label;
 }
 
-<<<<<<< HEAD
-/* Inserts a path in the shortcuts tree, making a copy of it; alternatively,
- * inserts a volume.  A position of -1 indicates the end of the tree.
- */
-static void
-shortcuts_insert_file (GtkFileChooserDefault *impl,
-		       int                    pos,
-		       ShortcutType           shortcut_type,
-		       GtkFileSystemVolume   *volume,
-		       GFile                 *file,
-		       const char            *label,
-		       gboolean               removable,
-		       ShortcutsIndex         type)
-{
-  char *label_copy;
-  GdkPixbuf *pixbuf = NULL;
-  gpointer data = NULL;
-  GtkTreeIter iter;
-  GtkIconTheme *icon_theme;
-
-  profile_start ("start shortcut", NULL);
-
-  if (shortcut_type == SHORTCUT_TYPE_VOLUME)
-    {
-      data = volume;
-      label_copy = _gtk_file_system_volume_get_display_name (volume);
-      pixbuf = _gtk_file_system_volume_render_icon (volume, GTK_WIDGET (impl),
-				 		    impl->icon_size, NULL);
-    }
-  else if (shortcut_type == SHORTCUT_TYPE_FILE)
-    {
-      if (g_file_is_native (file))
-        {
-          struct ShortcutsInsertRequest *request;
-	  GCancellable *cancellable;
-          GtkTreePath *p;
-
-          request = g_new0 (struct ShortcutsInsertRequest, 1);
-          request->impl = g_object_ref (impl);
-          request->file = g_object_ref (file);
-          request->name_only = TRUE;
-          request->removable = removable;
-          request->pos = pos;
-          request->type = type;
-          if (label)
-	    request->label_copy = g_strdup (label);
-
-          if (pos == -1)
-	    gtk_list_store_append (impl->shortcuts_model, &iter);
-          else
-	    gtk_list_store_insert (impl->shortcuts_model, &iter, pos);
-
-          p = gtk_tree_model_get_path (GTK_TREE_MODEL (impl->shortcuts_model), &iter);
-          request->row_ref = gtk_tree_row_reference_new (GTK_TREE_MODEL (impl->shortcuts_model), p);
-          gtk_tree_path_free (p);
-
-          cancellable = _gtk_file_system_get_info (request->impl->file_system, request->file,
-						   "standard::is-hidden,standard::is-backup,standard::display-name,standard::icon",
-						   get_file_info_finished, request);
-
-          gtk_list_store_set (impl->shortcuts_model, &iter,
-			      SHORTCUTS_COL_DATA, g_object_ref (file),
-			      SHORTCUTS_COL_TYPE, SHORTCUT_TYPE_FILE,
-			      SHORTCUTS_COL_CANCELLABLE, cancellable,
-			      -1);
-
-          shortcuts_update_count (impl, type, 1);
-
-          return;
-        }
-      else
-        {
-          /* Don't call get_info for remote paths to avoid latency and
-           * auth dialogs.
-           */
-          data = g_object_ref (file);
-          if (label)
-	    label_copy = g_strdup (label);
-          else
-	    label_copy = _gtk_file_chooser_label_for_file (file);
-
-          /* If we switch to a better bookmarks file format (XBEL), we
-           * should use mime info to get a better icon.
-           */
-          icon_theme = gtk_icon_theme_get_for_screen (gtk_widget_get_screen (GTK_WIDGET (impl)));
-          pixbuf = gtk_icon_theme_load_icon (icon_theme, "folder-remote", 
-					     impl->icon_size, 0, NULL);
-        }
-    }
-   else
-    {
-      g_assert_not_reached ();
-
-      return;
-    }
-
-  if (pos == -1)
-    gtk_list_store_append (impl->shortcuts_model, &iter);
-  else
-    gtk_list_store_insert (impl->shortcuts_model, &iter, pos);
-
-  shortcuts_update_count (impl, type, 1);
-
-  gtk_list_store_set (impl->shortcuts_model, &iter,
-		      SHORTCUTS_COL_PIXBUF, pixbuf,
-		      SHORTCUTS_COL_PIXBUF_VISIBLE, TRUE,
-		      SHORTCUTS_COL_NAME, label_copy,
-		      SHORTCUTS_COL_DATA, data,
-		      SHORTCUTS_COL_TYPE, shortcut_type,
-		      SHORTCUTS_COL_REMOVABLE, removable,
-		      SHORTCUTS_COL_CANCELLABLE, NULL,
-		      -1);
-
-  if (impl->shortcuts_pane_filter_model)
-    gtk_tree_model_filter_refilter (GTK_TREE_MODEL_FILTER (impl->shortcuts_pane_filter_model));
-
-  g_free (label_copy);
-
-  if (pixbuf)
-    g_object_unref (pixbuf);
-
-  profile_end ("end", NULL);
-}
-
-static void
-shortcuts_append_search (GtkFileChooserDefault *impl)
-{
-  GdkPixbuf *pixbuf;
-  GtkTreeIter iter;
-
-  pixbuf = render_search_icon (impl);
-
-  gtk_list_store_append (impl->shortcuts_model, &iter);
-  gtk_list_store_set (impl->shortcuts_model, &iter,
-		      SHORTCUTS_COL_PIXBUF, pixbuf,
-		      SHORTCUTS_COL_PIXBUF_VISIBLE, TRUE,
-		      SHORTCUTS_COL_NAME, _("Search"),
-		      SHORTCUTS_COL_DATA, NULL,
-		      SHORTCUTS_COL_TYPE, SHORTCUT_TYPE_SEARCH,
-		      SHORTCUTS_COL_REMOVABLE, FALSE,
-		      -1);
-
-  if (pixbuf)
-    g_object_unref (pixbuf);
-
-  impl->has_search = TRUE;
-}
-
-static gboolean
-shortcuts_get_recent_enabled (GtkWidget *widget)
-{
-  GtkSettings *settings;
-  gboolean enabled;
-
-  if (gtk_widget_has_screen (widget))
-    settings = gtk_settings_get_for_screen (gtk_widget_get_screen (widget));
-  else
-    settings = gtk_settings_get_default ();
-
-  g_object_get (settings, "gtk-recent-files-enabled", &enabled, NULL);
-  return enabled;
-}
-
-static void
-shortcuts_append_recent (GtkFileChooserDefault *impl)
-{
-  GdkPixbuf *pixbuf;
-  GtkTreeIter iter;
-  gboolean enabled;
-
-  enabled = shortcuts_get_recent_enabled (GTK_WIDGET (impl));
-  if (!enabled)
-    return;
-
-  pixbuf = render_recent_icon (impl);
-
-  gtk_list_store_append (impl->shortcuts_model, &iter);
-  gtk_list_store_set (impl->shortcuts_model, &iter,
-                      SHORTCUTS_COL_PIXBUF, pixbuf,
-                      SHORTCUTS_COL_PIXBUF_VISIBLE, TRUE,
-                      SHORTCUTS_COL_NAME, _("Recently Used"),
-                      SHORTCUTS_COL_DATA, NULL,
-                      SHORTCUTS_COL_TYPE, SHORTCUT_TYPE_RECENT,
-                      SHORTCUTS_COL_REMOVABLE, FALSE,
-                      -1);
-  
-  if (pixbuf)
-    g_object_unref (pixbuf);
-
-  impl->has_recent = TRUE;
-}
-
-/* Appends an item for the user's home directory to the shortcuts model */
-static void
-shortcuts_append_home (GtkFileChooserDefault *impl)
-{
-  const char *home_path;
-  GFile *home;
-
-  profile_start ("start", NULL);
-
-  home_path = g_get_home_dir ();
-  if (home_path == NULL)
-    {
-      profile_end ("end - no home directory!?", NULL);
-      return;
-    }
-
-  home = g_file_new_for_path (home_path);
-  shortcuts_insert_file (impl, -1, SHORTCUT_TYPE_FILE, NULL, home, NULL, FALSE, SHORTCUTS_HOME);
-  impl->has_home = TRUE;
-
-  g_object_unref (home);
-
-  profile_end ("end", NULL);
-}
-
-/* Appends the ~/Desktop directory to the shortcuts model */
-static void
-shortcuts_append_desktop (GtkFileChooserDefault *impl)
-{
-  const char *name;
-  GFile *file;
-
-  profile_start ("start", NULL);
-
-  name = g_get_user_special_dir (G_USER_DIRECTORY_DESKTOP);
-  /* "To disable a directory, point it to the homedir."
-   * See http://freedesktop.org/wiki/Software/xdg-user-dirs
-   **/
-  if (!g_strcmp0 (name, g_get_home_dir ()))
-    {
-      profile_end ("end", NULL);
-      return;
-    }
-
-  file = g_file_new_for_path (name);
-  shortcuts_insert_file (impl, -1, SHORTCUT_TYPE_FILE, NULL, file, _("Desktop"), FALSE, SHORTCUTS_DESKTOP);
-  impl->has_desktop = TRUE;
-
-  /* We do not actually pop up an error dialog if there is no desktop directory
-   * because some people may really not want to have one.
-   */
-
-  g_object_unref (file);
-
-  profile_end ("end", NULL);
-}
-
-/* Appends a list of GFile to the shortcuts model; returns how many were inserted */
-static int
-shortcuts_append_bookmarks (GtkFileChooserDefault *impl,
-			    GSList                *bookmarks)
-{
-  int start_row;
-  int num_inserted;
-  gchar *label;
-
-  profile_start ("start", NULL);
-
-  start_row = shortcuts_get_index (impl, SHORTCUTS_BOOKMARKS_SEPARATOR) + 1;
-  num_inserted = 0;
-
-  for (; bookmarks; bookmarks = bookmarks->next)
-    {
-      GFile *file;
-
-      file = bookmarks->data;
-
-      if (impl->local_only && !_gtk_file_has_native_path (file))
-	continue;
-
-      if (shortcut_find_position (impl, file) != -1)
-        continue;
-
-      label = _gtk_file_system_get_bookmark_label (impl->file_system, file);
-
-      shortcuts_insert_file (impl, start_row + num_inserted, SHORTCUT_TYPE_FILE, NULL, file, label, TRUE, SHORTCUTS_BOOKMARKS);
-      g_free (label);
-
-      num_inserted++;
-    }
-
-  profile_end ("end", NULL);
-
-  return num_inserted;
-}
-
-/* Returns the index for the corresponding item in the shortcuts bar */
-static int
-shortcuts_get_index (GtkFileChooserDefault *impl,
-		     ShortcutsIndex         where)
-{
-  int n;
-
-  n = 0;
-  
-  if (where == SHORTCUTS_SEARCH)
-    goto out;
-
-  n += impl->has_search ? 1 : 0;
-
-  if (where == SHORTCUTS_RECENT)
-    goto out;
-
-  n += impl->has_recent ? 1 : 0;
-
-  if (where == SHORTCUTS_RECENT_SEPARATOR)
-    goto out;
-
-  n += 1; /* we always have the separator after the recently-used item */
-
-  if (where == SHORTCUTS_HOME)
-    goto out;
-
-  n += impl->has_home ? 1 : 0;
-
-  if (where == SHORTCUTS_DESKTOP)
-    goto out;
-
-  n += impl->has_desktop ? 1 : 0;
-
-  if (where == SHORTCUTS_VOLUMES)
-    goto out;
-
-  n += impl->num_volumes;
-
-  if (where == SHORTCUTS_SHORTCUTS)
-    goto out;
-
-  n += impl->num_shortcuts;
-
-  if (where == SHORTCUTS_BOOKMARKS_SEPARATOR)
-    goto out;
-
-  /* If there are no bookmarks there won't be a separator */
-  n += (impl->num_bookmarks > 0) ? 1 : 0;
-
-  if (where == SHORTCUTS_BOOKMARKS)
-    goto out;
-
-  n += impl->num_bookmarks;
-
-  if (where == SHORTCUTS_CURRENT_FOLDER_SEPARATOR)
-    goto out;
-
-  n += 1;
-
-  if (where == SHORTCUTS_CURRENT_FOLDER)
-    goto out;
-
-  g_assert_not_reached ();
-
- out:
-
-  return n;
-}
-
-/* Adds all the file system volumes to the shortcuts model */
-static void
-shortcuts_add_volumes (GtkFileChooserDefault *impl)
-{
-  int start_row;
-  GSList *list, *l;
-  int n;
-  gboolean old_changing_folders;
-
-  profile_start ("start", NULL);
-
-  old_changing_folders = impl->changing_folder;
-  impl->changing_folder = TRUE;
-
-  start_row = shortcuts_get_index (impl, SHORTCUTS_VOLUMES);
-  shortcuts_remove_rows (impl, start_row, impl->num_volumes);
-  impl->num_volumes = 0;
-
-  list = _gtk_file_system_list_volumes (impl->file_system);
-
-  n = 0;
-
-  for (l = list; l; l = l->next)
-    {
-      GtkFileSystemVolume *volume;
-
-      volume = l->data;
-
-      if (impl->local_only)
-	{
-	  if (_gtk_file_system_volume_is_mounted (volume))
-	    {
-	      GFile *base_file;
-              gboolean base_has_native_path = FALSE;
-
-	      base_file = _gtk_file_system_volume_get_root (volume);
-              if (base_file != NULL)
-                {
-                  base_has_native_path = _gtk_file_has_native_path (base_file);
-                  g_object_unref (base_file);
-                }
-
-              if (!base_has_native_path)
-                continue;
-	    }
-	}
-
-      shortcuts_insert_file (impl,
-                             start_row + n,
-                             SHORTCUT_TYPE_VOLUME,
-                             _gtk_file_system_volume_ref (volume),
-                             NULL,
-                             NULL,
-                             FALSE,
-                             SHORTCUTS_VOLUMES);
-      n++;
-    }
-
-  impl->num_volumes = n;
-  g_slist_free (list);
-
-  if (impl->shortcuts_pane_filter_model)
-    gtk_tree_model_filter_refilter (GTK_TREE_MODEL_FILTER (impl->shortcuts_pane_filter_model));
-
-  impl->changing_folder = old_changing_folders;
-
-  profile_end ("end", NULL);
-}
-
-/* Inserts a separator node in the shortcuts list */
-static void
-shortcuts_insert_separator (GtkFileChooserDefault *impl,
-			    ShortcutsIndex         where)
-{
-  GtkTreeIter iter;
-
-  g_assert (where == SHORTCUTS_RECENT_SEPARATOR || 
-            where == SHORTCUTS_BOOKMARKS_SEPARATOR || 
-	    where == SHORTCUTS_CURRENT_FOLDER_SEPARATOR);
-
-  gtk_list_store_insert (impl->shortcuts_model, &iter,
-			 shortcuts_get_index (impl, where));
-  gtk_list_store_set (impl->shortcuts_model, &iter,
-		      SHORTCUTS_COL_PIXBUF, NULL,
-		      SHORTCUTS_COL_PIXBUF_VISIBLE, FALSE,
-		      SHORTCUTS_COL_NAME, NULL,
-		      SHORTCUTS_COL_DATA, NULL,
-		      SHORTCUTS_COL_TYPE, SHORTCUT_TYPE_SEPARATOR,
-		      -1);
-}
-
-/* Updates the list of bookmarks */
-static void
-shortcuts_add_bookmarks (GtkFileChooserDefault *impl)
-{
-  GSList *bookmarks;
-  gboolean old_changing_folders;
-  GtkTreeIter iter;
-  GFile *list_selected = NULL;
-  ShortcutType shortcut_type;
-  gpointer col_data;
-
-  profile_start ("start", NULL);
-        
-  old_changing_folders = impl->changing_folder;
-  impl->changing_folder = TRUE;
-
-  if (shortcuts_get_selected (impl, &iter))
-    {
-      gtk_tree_model_get (GTK_TREE_MODEL (impl->shortcuts_model), 
-			  &iter, 
-			  SHORTCUTS_COL_DATA, &col_data,
-			  SHORTCUTS_COL_TYPE, &shortcut_type,
-			  -1);
-
-      if (col_data && shortcut_type == SHORTCUT_TYPE_FILE)
-	list_selected = g_object_ref (col_data);
-    }
-
-  if (impl->num_bookmarks > 0)
-    shortcuts_remove_rows (impl,
-			   shortcuts_get_index (impl, SHORTCUTS_BOOKMARKS_SEPARATOR),
-			   impl->num_bookmarks + 1);
-
-  impl->num_bookmarks = 0;
-  shortcuts_insert_separator (impl, SHORTCUTS_BOOKMARKS_SEPARATOR);
-
-  bookmarks = _gtk_file_system_list_bookmarks (impl->file_system);
-  shortcuts_append_bookmarks (impl, bookmarks);
-  g_slist_foreach (bookmarks, (GFunc) g_object_unref, NULL);
-  g_slist_free (bookmarks);
-
-  if (impl->num_bookmarks == 0)
-    shortcuts_remove_rows (impl, shortcuts_get_index (impl, SHORTCUTS_BOOKMARKS_SEPARATOR), 1);
-
-  if (impl->shortcuts_pane_filter_model)
-    gtk_tree_model_filter_refilter (GTK_TREE_MODEL_FILTER (impl->shortcuts_pane_filter_model));
-
-  if (list_selected)
-    {
-      shortcuts_find_folder (impl, list_selected);
-      g_object_unref (list_selected);
-    }
-
-  impl->changing_folder = old_changing_folders;
-
-  profile_end ("end", NULL);
-}
-
-/* Appends a separator and a row to the shortcuts list for the current folder */
-static void
-shortcuts_add_current_folder (GtkFileChooserDefault *impl)
-{
-  int pos;
-
-  g_assert (!impl->shortcuts_current_folder_active);
-
-  g_assert (impl->current_folder != NULL);
-
-  pos = shortcut_find_position (impl, impl->current_folder);
-  if (pos == -1)
-    {
-      GtkFileSystemVolume *volume;
-      GFile *base_file;
-
-      /* Separator */
-      shortcuts_insert_separator (impl, SHORTCUTS_CURRENT_FOLDER_SEPARATOR);
-
-      /* Item */
-      pos = shortcuts_get_index (impl, SHORTCUTS_CURRENT_FOLDER);
-
-      volume = _gtk_file_system_get_volume_for_file (impl->file_system, impl->current_folder);
-      if (volume)
-        base_file = _gtk_file_system_volume_get_root (volume);
-      else
-        base_file = NULL;
-
-      if (base_file && g_file_equal (base_file, impl->current_folder))
-        shortcuts_insert_file (impl, pos, SHORTCUT_TYPE_VOLUME, volume, NULL, NULL, FALSE, SHORTCUTS_CURRENT_FOLDER);
-      else
-        shortcuts_insert_file (impl, pos, SHORTCUT_TYPE_FILE, NULL, impl->current_folder, NULL, FALSE, SHORTCUTS_CURRENT_FOLDER);
-
-      if (base_file)
-        g_object_unref (base_file);
-    }
-}
-
-/* Updates the current folder row in the shortcuts model */
-static void
-shortcuts_update_current_folder (GtkFileChooserDefault *impl)
-{
-  int pos;
-
-  pos = shortcuts_get_index (impl, SHORTCUTS_CURRENT_FOLDER_SEPARATOR);
-
-  if (impl->shortcuts_current_folder_active)
-    {
-      shortcuts_remove_rows (impl, pos, 2);
-      impl->shortcuts_current_folder_active = FALSE;
-    }
-
-  shortcuts_add_current_folder (impl);
-}
-
-/* Filter function used for the shortcuts filter model */
-static gboolean
-shortcuts_pane_filter_cb (GtkTreeModel *model,
-			  GtkTreeIter  *iter,
-			  gpointer      data)
-{
-  GtkFileChooserDefault *impl;
-  GtkTreePath *path;
-  int pos;
-
-  impl = GTK_FILE_CHOOSER_DEFAULT (data);
-
-  path = gtk_tree_model_get_path (model, iter);
-  if (!path)
-    return FALSE;
-
-  pos = *gtk_tree_path_get_indices (path);
-  gtk_tree_path_free (path);
-
-  return (pos < shortcuts_get_index (impl, SHORTCUTS_CURRENT_FOLDER_SEPARATOR));
-}
-
-/* Creates the list model for shortcuts */
-static void
-shortcuts_model_create (GtkFileChooserDefault *impl)
-{
-  /* Keep this order in sync with the SHORCUTS_COL_* enum values */
-  impl->shortcuts_model = gtk_list_store_new (SHORTCUTS_COL_NUM_COLUMNS,
-					      GDK_TYPE_PIXBUF,	/* pixbuf */
-					      G_TYPE_STRING,	/* name */
-					      G_TYPE_POINTER,	/* path or volume */
-					      G_TYPE_INT,       /* ShortcutType */
-					      G_TYPE_BOOLEAN,   /* removable */
-					      G_TYPE_BOOLEAN,   /* pixbuf cell visibility */
-					      G_TYPE_POINTER);  /* GCancellable */
-
-  shortcuts_append_search (impl);
-
-  if (impl->recent_manager)
-    {
-      shortcuts_append_recent (impl);
-      shortcuts_insert_separator (impl, SHORTCUTS_RECENT_SEPARATOR);
-    }
-  
-  if (impl->file_system)
-    {
-      shortcuts_append_home (impl);
-      shortcuts_append_desktop (impl);
-      shortcuts_add_volumes (impl);
-    }
-
-  impl->shortcuts_pane_filter_model = shortcuts_pane_model_filter_new (impl,
-							               GTK_TREE_MODEL (impl->shortcuts_model),
-								       NULL);
-
-  gtk_tree_model_filter_set_visible_func (GTK_TREE_MODEL_FILTER (impl->shortcuts_pane_filter_model),
-					  shortcuts_pane_filter_cb,
-					  impl,
-					  NULL);
-}
-
 /* Callback used when the "New Folder" button is clicked */
-static void
-new_folder_button_clicked (GtkButton             *button,
-			   GtkFileChooserDefault *impl)
-{
-  GtkTreeIter iter;
-  GtkTreePath *path;
-
-  if (!impl->browse_files_model)
-    return; /* FIXME: this sucks.  Disable the New Folder button or something. */
-
-  /* Prevent button from being clicked twice */
-  gtk_widget_set_sensitive (impl->browse_new_folder_button, FALSE);
-
-  _gtk_file_system_model_add_editable (impl->browse_files_model, &iter);
-
-  path = gtk_tree_model_get_path (GTK_TREE_MODEL (impl->browse_files_model), &iter);
-  gtk_tree_view_scroll_to_cell (GTK_TREE_VIEW (impl->browse_files_tree_view),
-				path, impl->list_name_column,
-				FALSE, 0.0, 0.0);
-
-  g_object_set (impl->list_name_renderer, "editable", TRUE, NULL);
-  gtk_tree_view_set_cursor (GTK_TREE_VIEW (impl->browse_files_tree_view),
-			    path,
-			    impl->list_name_column,
-			    TRUE);
-
-  gtk_tree_path_free (path);
-}
-
-static GSource *
-add_idle_while_impl_is_alive (GtkFileChooserDefault *impl, GCallback callback)
-{
-  GSource *source;
-
-  source = g_idle_source_new ();
-  g_source_set_closure (source,
-			g_cclosure_new_object (callback, G_OBJECT (impl)));
-  g_source_attach (source, NULL);
-
-  return source;
-}
-
-/* Idle handler for creating a new folder after editing its name cell, or for
- * canceling the editing.
- */
-static gboolean
-edited_idle_cb (GtkFileChooserDefault *impl)
-{
-  gdk_threads_enter ();
-  
-  g_source_destroy (impl->edited_idle);
-  impl->edited_idle = NULL;
-
-  _gtk_file_system_model_remove_editable (impl->browse_files_model);
-  g_object_set (impl->list_name_renderer, "editable", FALSE, NULL);
-
-  gtk_widget_set_sensitive (impl->browse_new_folder_button, TRUE);
-
-  if (impl->edited_new_text /* not cancelled? */
-      && (strlen (impl->edited_new_text) != 0)
-      && (strcmp (impl->edited_new_text, DEFAULT_NEW_FOLDER_NAME) != 0)) /* Don't create folder if name is empty or has not been edited */
-    {
-      GError *error = NULL;
-      GFile *file;
-
-      file = g_file_get_child_for_display_name (impl->current_folder,
-						impl->edited_new_text,
-						&error);
-      if (file)
-	{
-	  GError *error = NULL;
-
-	  if (g_file_make_directory (file, NULL, &error))
-	    change_folder_and_display_error (impl, file, FALSE);
-	  else
-	    error_creating_folder_dialog (impl, file, error);
-
-	  g_object_unref (file);
-	}
-      else
-	error_creating_folder_dialog (impl, file, error);
-
-      g_free (impl->edited_new_text);
-      impl->edited_new_text = NULL;
-    }
-
-  gdk_threads_leave ();
-
-  return FALSE;
-}
-
-static void
-queue_edited_idle (GtkFileChooserDefault *impl,
-		   const gchar           *new_text)
-{
-  /* We create the folder in an idle handler so that we don't modify the tree
-   * just now.
-   */
-
-  if (!impl->edited_idle)
-    impl->edited_idle = add_idle_while_impl_is_alive (impl, G_CALLBACK (edited_idle_cb));
-
-  g_free (impl->edited_new_text);
-  impl->edited_new_text = g_strdup (new_text);
-}
-
-/* Callback used from the text cell renderer when the new folder is named */
-static void
-renderer_edited_cb (GtkCellRendererText   *cell_renderer_text,
-		    const gchar           *path,
-		    const gchar           *new_text,
-		    GtkFileChooserDefault *impl)
-{
-  /* work around bug #154921 */
-  g_object_set (cell_renderer_text, 
-		"mode", GTK_CELL_RENDERER_MODE_INERT, NULL);
-  queue_edited_idle (impl, new_text);
-}
-
-/* Callback used from the text cell renderer when the new folder edition gets
- * canceled.
- */
-static void
-renderer_editing_canceled_cb (GtkCellRendererText   *cell_renderer_text,
-			      GtkFileChooserDefault *impl)
-{
-  /* work around bug #154921 */
-  g_object_set (cell_renderer_text, 
-		"mode", GTK_CELL_RENDERER_MODE_INERT, NULL);
-  queue_edited_idle (impl, NULL);
-}
-
-/* Creates the widgets for the filter combo box */
-static GtkWidget *
-filter_create (GtkFileChooserDefault *impl)
-{
-  GtkCellRenderer *cell;
-  GList           *cells;
-
-  impl->filter_combo = gtk_combo_box_text_new ();
-  gtk_combo_box_set_focus_on_click (GTK_COMBO_BOX (impl->filter_combo), FALSE);
-
-  /* Get the combo's text renderer and set ellipsize parameters */
-  cells = gtk_cell_layout_get_cells (GTK_CELL_LAYOUT (impl->filter_combo));
-  g_assert (cells);
-  cell = cells->data;
-
-  g_object_set (G_OBJECT (cell),
-		"ellipsize", PANGO_ELLIPSIZE_END,
-		NULL);
-
-  g_list_free (cells);
-
-  g_signal_connect (impl->filter_combo, "changed",
-		    G_CALLBACK (filter_combo_changed), impl);
-
-  gtk_widget_set_tooltip_text (impl->filter_combo,
-                               _("Select which types of files are shown"));
-
-  return impl->filter_combo;
-}
-
-static GtkWidget *
-toolbutton_new (GtkFileChooserDefault *impl,
-                GIcon                 *icon,
-                gboolean               sensitive,
-                gboolean               show,
-                GCallback              callback)
-{
-  GtkToolItem *item;
-  GtkWidget *image;
-
-  item = gtk_tool_button_new (NULL, NULL);
-  image = gtk_image_new_from_gicon (icon, GTK_ICON_SIZE_SMALL_TOOLBAR);
-  gtk_widget_show (image);
-  gtk_tool_button_set_icon_widget (GTK_TOOL_BUTTON (item), image);
-
-  gtk_widget_set_sensitive (GTK_WIDGET (item), sensitive);
-  g_signal_connect (item, "clicked", callback, impl);
-
-  if (show)
-    gtk_widget_show (GTK_WIDGET (item));
-
-  return GTK_WIDGET (item);
-}
-
-/* Looks for a path among the shortcuts; returns its index or -1 if it doesn't exist */
-static int
-shortcut_find_position (GtkFileChooserDefault *impl,
-			GFile                 *file)
-{
-  GtkTreeIter iter;
-  int i;
-  int current_folder_separator_idx;
-
-  if (!gtk_tree_model_get_iter_first (GTK_TREE_MODEL (impl->shortcuts_model), &iter))
-    return -1;
-
-  current_folder_separator_idx = shortcuts_get_index (impl, SHORTCUTS_CURRENT_FOLDER_SEPARATOR);
-
-#if 0
-  /* FIXME: is this still needed? */
-  if (current_folder_separator_idx >= impl->shortcuts_model->length)
-    return -1;
-#endif
-
-  for (i = 0; i < current_folder_separator_idx; i++)
-    {
-      gpointer col_data;
-      ShortcutType shortcut_type;
-
-      gtk_tree_model_get (GTK_TREE_MODEL (impl->shortcuts_model), &iter,
-			  SHORTCUTS_COL_DATA, &col_data,
-			  SHORTCUTS_COL_TYPE, &shortcut_type,
-			  -1);
-
-      if (col_data)
-	{
-	  if (shortcut_type == SHORTCUT_TYPE_VOLUME)
-	    {
-	      GtkFileSystemVolume *volume;
-	      GFile *base_file;
-	      gboolean exists;
-
-	      volume = col_data;
-	      base_file = _gtk_file_system_volume_get_root (volume);
-
-	      exists = base_file && g_file_equal (file, base_file);
-
-	      if (base_file)
-		g_object_unref (base_file);
-
-	      if (exists)
-		return i;
-	    }
-	  else if (shortcut_type == SHORTCUT_TYPE_FILE)
-	    {
-	      GFile *model_file;
-
-	      model_file = col_data;
-
-	      if (model_file && g_file_equal (model_file, file))
-		return i;
-	    }
-	}
-
-      if (i < current_folder_separator_idx - 1)
-	{
-	  if (!gtk_tree_model_iter_next (GTK_TREE_MODEL (impl->shortcuts_model), &iter))
-	    g_assert_not_reached ();
-	}
-    }
-
-  return -1;
-}
-
-/* Tries to add a bookmark from a path name */
-static gboolean
-shortcuts_add_bookmark_from_file (GtkFileChooserDefault *impl,
-				  GFile                 *file,
-				  int                    pos)
-{
-  GError *error;
-
-  g_return_val_if_fail (G_IS_FILE (file), FALSE);
-
-  if (shortcut_find_position (impl, file) != -1)
-    return FALSE;
-
-  error = NULL;
-  if (!_gtk_file_system_insert_bookmark (impl->file_system, file, pos, &error))
-    {
-      error_adding_bookmark_dialog (impl, file, error);
-      return FALSE;
-    }
-
-  return TRUE;
-}
-
-static void
-add_bookmark_foreach_cb (GtkTreeModel *model,
-			 GtkTreePath  *path,
-			 GtkTreeIter  *iter,
-			 gpointer      data)
-{
-  GtkFileChooserDefault *impl;
-  GFile *file;
-
-  impl = (GtkFileChooserDefault *) data;
-
-  gtk_tree_model_get (model, iter,
-                      MODEL_COL_FILE, &file,
-                      -1);
-
-  shortcuts_add_bookmark_from_file (impl, file, -1);
-
-  g_object_unref (file);
-}
-
-/* Adds a bookmark from the currently selected item in the file list */
-static void
-bookmarks_add_selected_folder (GtkFileChooserDefault *impl)
-{
-  GtkTreeSelection *selection;
-
-  selection = gtk_tree_view_get_selection (GTK_TREE_VIEW (impl->browse_files_tree_view));
-
-  if (gtk_tree_selection_count_selected_rows (selection) == 0)
-    shortcuts_add_bookmark_from_file (impl, impl->current_folder, -1);
-  else
-    gtk_tree_selection_selected_foreach (selection,
-					 add_bookmark_foreach_cb,
-					 impl);
-}
-
-/* Callback used when the "Add bookmark" button is clicked */
-static void
-add_bookmark_button_clicked_cb (GtkButton *button,
-				GtkFileChooserDefault *impl)
-{
-  bookmarks_add_selected_folder (impl);
-}
-
-/* Returns TRUE plus an iter in the shortcuts_model if a row is selected;
- * returns FALSE if no shortcut is selected.
- */
-static gboolean
-shortcuts_get_selected (GtkFileChooserDefault *impl,
-			GtkTreeIter           *iter)
-{
-  GtkTreeSelection *selection;
-  GtkTreeIter parent_iter;
-
-  if (!impl->browse_shortcuts_tree_view)
-    return FALSE;
-
-  selection = gtk_tree_view_get_selection (GTK_TREE_VIEW (impl->browse_shortcuts_tree_view));
-
-  if (!gtk_tree_selection_get_selected (selection, NULL, &parent_iter))
-    return FALSE;
-
-  gtk_tree_model_filter_convert_iter_to_child_iter (GTK_TREE_MODEL_FILTER (impl->shortcuts_pane_filter_model),
-						    iter,
-						    &parent_iter);
-  return TRUE;
-}
-
-/* Removes the selected bookmarks */
-static void
-remove_selected_bookmarks (GtkFileChooserDefault *impl)
-{
-  GtkTreeIter iter;
-  gpointer col_data;
-  GFile *file;
-  gboolean removable;
-  GError *error;
-
-  if (!shortcuts_get_selected (impl, &iter))
-    return;
-
-  gtk_tree_model_get (GTK_TREE_MODEL (impl->shortcuts_model), &iter,
-		      SHORTCUTS_COL_DATA, &col_data,
-		      SHORTCUTS_COL_REMOVABLE, &removable,
-		      -1);
-
-  if (!removable)
-    return;
-
-  g_assert (col_data != NULL);
-
-  file = col_data;
-
-  error = NULL;
-  if (!_gtk_file_system_remove_bookmark (impl->file_system, file, &error))
-    error_removing_bookmark_dialog (impl, file, error);
-}
-
-/* Callback used when the "Remove bookmark" button is clicked */
-static void
-remove_bookmark_button_clicked_cb (GtkButton *button,
-				   GtkFileChooserDefault *impl)
-{
-  remove_selected_bookmarks (impl);
-}
-
-struct selection_check_closure {
-  GtkFileChooserDefault *impl;
-  int num_selected;
-  gboolean all_files;
-  gboolean all_folders;
-};
-
-/* Used from gtk_tree_selection_selected_foreach() */
-static void
-selection_check_foreach_cb (GtkTreeModel *model,
-			    GtkTreePath  *path,
-			    GtkTreeIter  *iter,
-			    gpointer      data)
-{
-  struct selection_check_closure *closure;
-  gboolean is_folder;
-  GFile *file;
-
-  gtk_tree_model_get (model, iter,
-                      MODEL_COL_FILE, &file,
-                      MODEL_COL_IS_FOLDER, &is_folder,
-                      -1);
-
-  if (file == NULL)
-    return;
-
-  g_object_unref (file);
-
-  closure = data;
-  closure->num_selected++;
-
-  closure->all_folders = closure->all_folders && is_folder;
-  closure->all_files = closure->all_files && !is_folder;
-}
-
-/* Checks whether the selected items in the file list are all files or all folders */
-static void
-selection_check (GtkFileChooserDefault *impl,
-		 gint                  *num_selected,
-		 gboolean              *all_files,
-		 gboolean              *all_folders)
-{
-  struct selection_check_closure closure;
-  GtkTreeSelection *selection;
-
-  closure.impl = impl;
-  closure.num_selected = 0;
-  closure.all_files = TRUE;
-  closure.all_folders = TRUE;
-
-  selection = gtk_tree_view_get_selection (GTK_TREE_VIEW (impl->browse_files_tree_view));
-  gtk_tree_selection_selected_foreach (selection,
-				       selection_check_foreach_cb,
-				       &closure);
-
-  g_assert (closure.num_selected == 0 || !(closure.all_files && closure.all_folders));
-
-  if (num_selected)
-    *num_selected = closure.num_selected;
-
-  if (all_files)
-    *all_files = closure.all_files;
-
-  if (all_folders)
-    *all_folders = closure.all_folders;
-}
-
-struct get_selected_file_closure {
-  GtkFileChooserDefault *impl;
-  GFile *file;
-};
-
-static void
-get_selected_file_foreach_cb (GtkTreeModel *model,
-			      GtkTreePath  *path,
-			      GtkTreeIter  *iter,
-			      gpointer      data)
-{
-  struct get_selected_file_closure *closure = data;
-
-  if (closure->file)
-    {
-      /* Just in case this function gets run more than once with a multiple selection; we only care about one file */
-      g_object_unref (closure->file);
-      closure->file = NULL;
-    }
-
-  gtk_tree_model_get (model, iter,
-                      MODEL_COL_FILE, &closure->file, /* this will give us a reffed file */
-                      -1);
-}
-
-/* Returns a selected path from the file list */
-static GFile *
-get_selected_file (GtkFileChooserDefault *impl)
-{
-  struct get_selected_file_closure closure;
-  GtkTreeSelection *selection;
-
-  closure.impl = impl;
-  closure.file = NULL;
-
-  selection =  gtk_tree_view_get_selection (GTK_TREE_VIEW (impl->browse_files_tree_view));
-  gtk_tree_selection_selected_foreach (selection,
-				       get_selected_file_foreach_cb,
-				       &closure);
-
-  return closure.file;
-}
-
-typedef struct {
-  GtkFileChooserDefault *impl;
-  gchar *tip;
-} UpdateTooltipData;
-
-static void 
-update_tooltip (GtkTreeModel      *model,
-		GtkTreePath       *path,
-		GtkTreeIter       *iter,
-		gpointer           data)
-{
-  UpdateTooltipData *udata = data;
-
-  if (udata->tip == NULL)
-    {
-      gchar *display_name;
-
-      gtk_tree_model_get (model, iter,
-                          MODEL_COL_NAME, &display_name,
-                          -1);
-
-      udata->tip = g_strdup_printf (_("Add the folder '%s' to the bookmarks"),
-                                    display_name);
-      g_free (display_name);
-    }
-}
-
-
-/* Sensitize the "add bookmark" button if all the selected items are folders, or
- * if there are no selected items *and* the current folder is not in the
- * bookmarks list.  De-sensitize the button otherwise.
- */
-static void
-bookmarks_check_add_sensitivity (GtkFileChooserDefault *impl)
-{
-  gint num_selected;
-  gboolean all_folders;
-  gboolean active;
-  gchar *tip;
-
-  selection_check (impl, &num_selected, NULL, &all_folders);
-
-  if (num_selected == 0)
-    active = (impl->current_folder != NULL) && (shortcut_find_position (impl, impl->current_folder) == -1);
-  else if (num_selected == 1)
-    {
-      GFile *file;
-
-      file = get_selected_file (impl);
-      active = file && all_folders && (shortcut_find_position (impl, file) == -1);
-      if (file)
-	g_object_unref (file);
-    }
-  else
-    active = all_folders;
-
-  gtk_widget_set_sensitive (impl->browse_shortcuts_add_button, active);
-
-  if (impl->browse_files_popup_menu_add_shortcut_item)
-    gtk_widget_set_sensitive (impl->browse_files_popup_menu_add_shortcut_item,
-                              (num_selected == 0) ? FALSE : active);
-
-  if (active)
-    {
-      if (num_selected == 0)
-        tip = g_strdup_printf (_("Add the current folder to the bookmarks"));
-      else if (num_selected > 1)
-        tip = g_strdup_printf (_("Add the selected folders to the bookmarks"));
-      else
-        {
-          GtkTreeSelection *selection;
-          UpdateTooltipData data;
-
-          selection = gtk_tree_view_get_selection (GTK_TREE_VIEW (impl->browse_files_tree_view));
-          data.impl = impl;
-          data.tip = NULL;
-          gtk_tree_selection_selected_foreach (selection, update_tooltip, &data);
-          tip = data.tip;
-        }
-
-      gtk_widget_set_tooltip_text (impl->browse_shortcuts_add_button, tip);
-      g_free (tip);
-    }
-}
-
-/* Sets the sensitivity of the "remove bookmark" button depending on whether a
- * bookmark row is selected in the shortcuts tree.
- */
-static void
-bookmarks_check_remove_sensitivity (GtkFileChooserDefault *impl)
-{
-  GtkTreeIter iter;
-  gboolean removable = FALSE;
-  gchar *name = NULL;
-  gchar *tip;
-  
-  if (shortcuts_get_selected (impl, &iter))
-    {
-      gtk_tree_model_get (GTK_TREE_MODEL (impl->shortcuts_model), &iter,
-                          SHORTCUTS_COL_REMOVABLE, &removable,
-                          SHORTCUTS_COL_NAME, &name,
-                          -1);
-      gtk_widget_set_sensitive (impl->browse_shortcuts_remove_button, removable);
-
-      if (removable)
-        tip = g_strdup_printf (_("Remove the bookmark '%s'"), name);
-      else
-        tip = g_strdup_printf (_("Bookmark '%s' cannot be removed"), name);
-
-      gtk_widget_set_tooltip_text (impl->browse_shortcuts_remove_button, tip);
-      g_free (tip);
-    }
-  else
-    gtk_widget_set_tooltip_text (impl->browse_shortcuts_remove_button,
-                                 _("Remove the selected bookmark"));
-  g_free (name);
-}
-
-static void
-shortcuts_check_popup_sensitivity (GtkFileChooserDefault *impl)
-{
-  GtkTreeIter iter;
-  gboolean removable = FALSE;
-
-  if (impl->browse_shortcuts_popup_menu == NULL)
-    return;
-
-  if (shortcuts_get_selected (impl, &iter))
-    gtk_tree_model_get (GTK_TREE_MODEL (impl->shortcuts_model), &iter,
-			SHORTCUTS_COL_REMOVABLE, &removable,
-			-1);
-
-  gtk_widget_set_sensitive (impl->browse_shortcuts_popup_menu_remove_item, removable);
-  gtk_widget_set_sensitive (impl->browse_shortcuts_popup_menu_rename_item, removable);
-}
-
-/* GtkWidget::drag-begin handler for the shortcuts list. */
-static void
-shortcuts_drag_begin_cb (GtkWidget             *widget,
-			 GdkDragContext        *context,
-			 GtkFileChooserDefault *impl)
-{
-#if 0
-  impl->shortcuts_drag_context = g_object_ref (context);
-#endif
-}
-
-#if 0
-/* Removes the idle handler for outside drags */
-static void
-shortcuts_cancel_drag_outside_idle (GtkFileChooserDefault *impl)
-{
-  if (!impl->shortcuts_drag_outside_idle)
-    return;
-
-  g_source_destroy (impl->shortcuts_drag_outside_idle);
-  impl->shortcuts_drag_outside_idle = NULL;
-}
-#endif
-
-/* GtkWidget::drag-end handler for the shortcuts list. */
-static void
-shortcuts_drag_end_cb (GtkWidget             *widget,
-		       GdkDragContext        *context,
-		       GtkFileChooserDefault *impl)
-{
-#if 0
-  g_object_unref (impl->shortcuts_drag_context);
-
-  shortcuts_cancel_drag_outside_idle (impl);
-
-  if (!impl->shortcuts_drag_outside)
-    return;
-
-  gtk_button_clicked (GTK_BUTTON (impl->browse_shortcuts_remove_button));
-
-  impl->shortcuts_drag_outside = FALSE;
-#endif
-}
-
-/* GtkWidget::drag-data-delete handler for the shortcuts list. */
-static void
-shortcuts_drag_data_delete_cb (GtkWidget             *widget,
-			       GdkDragContext        *context,
-			       GtkFileChooserDefault *impl)
-{
-  g_signal_stop_emission_by_name (widget, "drag-data-delete");
-}
-
-/* GtkWidget::drag-leave handler for the shortcuts list.  We unhighlight the
- * drop position.
- */
-static void
-shortcuts_drag_leave_cb (GtkWidget             *widget,
-			 GdkDragContext        *context,
-			 guint                  time_,
-			 GtkFileChooserDefault *impl)
-{
-#if 0
-  if (gtk_drag_get_source_widget (context) == widget && !impl->shortcuts_drag_outside_idle)
-    {
-      impl->shortcuts_drag_outside_idle = add_idle_while_impl_is_alive (impl, G_CALLBACK (shortcuts_drag_outside_idle_cb));
-    }
-#endif
-
-  gtk_tree_view_set_drag_dest_row (GTK_TREE_VIEW (impl->browse_shortcuts_tree_view),
-				   NULL,
-				   GTK_TREE_VIEW_DROP_BEFORE);
-
-  g_signal_stop_emission_by_name (widget, "drag-leave");
-}
-
-/* Computes the appropriate row and position for dropping */
-static void
-shortcuts_compute_drop_position (GtkFileChooserDefault   *impl,
-				 int                      x,
-				 int                      y,
-				 GtkTreePath            **path,
-				 GtkTreeViewDropPosition *pos)
-{
-  GtkTreeView *tree_view;
-  GtkTreeViewColumn *column;
-  int cell_y;
-  GdkRectangle cell;
-  int row;
-  int bookmarks_index;
-  int header_height = 0;
-
-  tree_view = GTK_TREE_VIEW (impl->browse_shortcuts_tree_view);
-
-  if (gtk_tree_view_get_headers_visible (tree_view))
-    header_height = _gtk_tree_view_get_header_height (tree_view);
-
-  bookmarks_index = shortcuts_get_index (impl, SHORTCUTS_BOOKMARKS);
-
-  if (!gtk_tree_view_get_path_at_pos (tree_view,
-                                      x,
-				      y - header_height,
-                                      path,
-                                      &column,
-                                      NULL,
-                                      &cell_y))
-    {
-      row = bookmarks_index + impl->num_bookmarks - 1;
-      *path = gtk_tree_path_new_from_indices (row, -1);
-      *pos = GTK_TREE_VIEW_DROP_AFTER;
-      return;
-    }
-
-  row = *gtk_tree_path_get_indices (*path);
-  gtk_tree_view_get_background_area (tree_view, *path, column, &cell);
-  gtk_tree_path_free (*path);
-
-  if (row < bookmarks_index)
-    {
-      row = bookmarks_index;
-      *pos = GTK_TREE_VIEW_DROP_BEFORE;
-    }
-  else if (row > bookmarks_index + impl->num_bookmarks - 1)
-    {
-      row = bookmarks_index + impl->num_bookmarks - 1;
-      *pos = GTK_TREE_VIEW_DROP_AFTER;
-    }
-  else
-    {
-      if (cell_y < cell.height / 2)
-	*pos = GTK_TREE_VIEW_DROP_BEFORE;
-      else
-	*pos = GTK_TREE_VIEW_DROP_AFTER;
-    }
-
-  *path = gtk_tree_path_new_from_indices (row, -1);
-}
-
-/* GtkWidget::drag-motion handler for the shortcuts list.  We basically
- * implement the destination side of DnD by hand, due to limitations in
- * GtkTreeView's DnD API.
- */
-static gboolean
-shortcuts_drag_motion_cb (GtkWidget             *widget,
-			  GdkDragContext        *context,
-			  gint                   x,
-			  gint                   y,
-			  guint                  time_,
-			  GtkFileChooserDefault *impl)
-{
-  GtkTreePath *path;
-  GtkTreeViewDropPosition pos;
-  GdkDragAction action;
-
-#if 0
-  if (gtk_drag_get_source_widget (context) == widget)
-    {
-      shortcuts_cancel_drag_outside_idle (impl);
-
-      if (impl->shortcuts_drag_outside)
-	{
-	  shortcuts_drag_set_delete_cursor (impl, FALSE);
-	  impl->shortcuts_drag_outside = FALSE;
-	}
-    }
-#endif
-
-  if (gdk_drag_context_get_suggested_action (context) == GDK_ACTION_COPY ||
-      (gdk_drag_context_get_actions (context) & GDK_ACTION_COPY) != 0)
-    action = GDK_ACTION_COPY;
-  else if (gdk_drag_context_get_suggested_action (context) == GDK_ACTION_MOVE ||
-           (gdk_drag_context_get_actions (context) & GDK_ACTION_MOVE) != 0)
-    action = GDK_ACTION_MOVE;
-  else
-    {
-      action = 0;
-      goto out;
-    }
-
-  shortcuts_compute_drop_position (impl, x, y, &path, &pos);
-  gtk_tree_view_set_drag_dest_row (GTK_TREE_VIEW (impl->browse_shortcuts_tree_view), path, pos);
-  gtk_tree_path_free (path);
-
- out:
-
-  g_signal_stop_emission_by_name (widget, "drag-motion");
-
-  if (action != 0)
-    {
-      gdk_drag_status (context, action, time_);
-      return TRUE;
-    }
-  else
-    return FALSE;
-}
-
-/* GtkWidget::drag-drop handler for the shortcuts list. */
-static gboolean
-shortcuts_drag_drop_cb (GtkWidget             *widget,
-			GdkDragContext        *context,
-			gint                   x,
-			gint                   y,
-			guint                  time_,
-			GtkFileChooserDefault *impl)
-{
-#if 0
-  shortcuts_cancel_drag_outside_idle (impl);
-#endif
-
-  g_signal_stop_emission_by_name (widget, "drag-drop");
-  return TRUE;
-}
-
-/* Parses a "text/uri-list" string and inserts its URIs as bookmarks */
-static void
-shortcuts_drop_uris (GtkFileChooserDefault *impl,
-		     GtkSelectionData      *selection_data,
-		     int                    position)
-{
-  gchar **uris;
-  gint i;
-
-  uris = gtk_selection_data_get_uris (selection_data);
-  if (!uris)
-    return;
-
-  for (i = 0; uris[i]; i++)
-    {
-      char *uri;
-      GFile *file;
-
-      uri = uris[i];
-      file = g_file_new_for_uri (uri);
-
-      if (shortcuts_add_bookmark_from_file (impl, file, position))
-	position++;
-
-      g_object_unref (file);
-    }
-
-  g_strfreev (uris);
-}
-
-/* Reorders the selected bookmark to the specified position */
-=======
-/* Callback used when the "New Folder" button is clicked */
->>>>>>> 0ae26b94
 static void
 new_folder_button_clicked (GtkButton             *button,
 			   GtkFileChooserDefault *impl)
