/* GTK - The GIMP Toolkit
 * Copyright (C) 1995-1997 Peter Mattis, Spencer Kimball and Josh MacDonald
 *
 * This library is free software; you can redistribute it and/or
 * modify it under the terms of the GNU Lesser General Public
 * License as published by the Free Software Foundation; either
 * version 2 of the License, or (at your option) any later version.
 *
 * This library is distributed in the hope that it will be useful,
 * but WITHOUT ANY WARRANTY; without even the implied warranty of
 * MERCHANTABILITY or FITNESS FOR A PARTICULAR PURPOSE.  See the GNU
 * Lesser General Public License for more details.
 *
 * You should have received a copy of the GNU Lesser General Public
 * License along with this library; if not, write to the
 * Free Software Foundation, Inc., 59 Temple Place - Suite 330,
 * Boston, MA 02111-1307, USA.
 */

/*
 * Modified by the GTK+ Team and others 1997-2000.  See the AUTHORS
 * file for a list of people on the GTK+ Team.  See the ChangeLog
 * files for a list of changes.  These files are distributed with
 * GTK+ at ftp://ftp.gtk.org/pub/gtk/. 
 */

#include "config.h"
#include <string.h>
#include "gtkframe.h"
#include "gtklabel.h"
#include "gtkprivate.h"
#include "gtkintl.h"
#include "gtkbuildable.h"
#include "gtksizerequest.h"

#define LABEL_PAD 1
#define LABEL_SIDE_PAD 2

struct _GtkFramePriv
{
  /* Properties */
  GtkWidget *label_widget;

  gint16 shadow_type;
  gfloat label_xalign;
  gfloat label_yalign;
  /* Properties */

  GtkAllocation child_allocation;
  GtkAllocation label_allocation;
};

enum {
  PROP_0,
  PROP_LABEL,
  PROP_LABEL_XALIGN,
  PROP_LABEL_YALIGN,
  PROP_SHADOW,
  PROP_SHADOW_TYPE,
  PROP_LABEL_WIDGET
};

static void gtk_frame_set_property (GObject      *object,
				    guint         param_id,
				    const GValue *value,
				    GParamSpec   *pspec);
static void gtk_frame_get_property (GObject     *object,
				    guint        param_id,
				    GValue      *value,
				    GParamSpec  *pspec);
static void gtk_frame_paint         (GtkWidget      *widget,
				     GdkRectangle   *area);
static gint gtk_frame_expose        (GtkWidget      *widget,
				     GdkEventExpose *event);
static void gtk_frame_size_allocate (GtkWidget      *widget,
				     GtkAllocation  *allocation);
static void gtk_frame_remove        (GtkContainer   *container,
				     GtkWidget      *child);
static void gtk_frame_forall        (GtkContainer   *container,
				     gboolean	     include_internals,
			             GtkCallback     callback,
			             gpointer        callback_data);

static void gtk_frame_compute_child_allocation      (GtkFrame      *frame,
						     GtkAllocation *child_allocation);
static void gtk_frame_real_compute_child_allocation (GtkFrame      *frame,
						     GtkAllocation *child_allocation);

/* GtkBuildable */
static void gtk_frame_buildable_init                (GtkBuildableIface *iface);
static void gtk_frame_buildable_add_child           (GtkBuildable *buildable,
						     GtkBuilder   *builder,
						     GObject      *child,
						     const gchar  *type);

static void gtk_frame_size_request_init             (GtkSizeRequestIface *iface);
static void gtk_frame_get_width                     (GtkSizeRequest      *widget,
                                                     gint                *minimum_size,
						     gint                *natural_size);
static void gtk_frame_get_height                    (GtkSizeRequest      *widget,
						     gint                *minimum_size,
						     gint                *natural_size);
static void gtk_frame_get_height_for_width          (GtkSizeRequest      *layout,
						     gint                 width,
						     gint                *minimum_height,
						     gint                *natural_height);
static void gtk_frame_get_width_for_height          (GtkSizeRequest      *layout,
						     gint                 width,
						     gint                *minimum_height,
						     gint                *natural_height);


G_DEFINE_TYPE_WITH_CODE (GtkFrame, gtk_frame, GTK_TYPE_BIN,
			 G_IMPLEMENT_INTERFACE (GTK_TYPE_BUILDABLE,
						gtk_frame_buildable_init)
                         G_IMPLEMENT_INTERFACE (GTK_TYPE_SIZE_REQUEST,
                                                gtk_frame_size_request_init))

static void
gtk_frame_class_init (GtkFrameClass *class)
{
  GObjectClass *gobject_class;
  GtkWidgetClass *widget_class;
  GtkContainerClass *container_class;

  gobject_class = (GObjectClass*) class;
  widget_class = GTK_WIDGET_CLASS (class);
  container_class = GTK_CONTAINER_CLASS (class);

  gobject_class->set_property = gtk_frame_set_property;
  gobject_class->get_property = gtk_frame_get_property;

  g_object_class_install_property (gobject_class,
                                   PROP_LABEL,
                                   g_param_spec_string ("label",
                                                        P_("Label"),
                                                        P_("Text of the frame's label"),
                                                        NULL,
                                                        GTK_PARAM_READABLE |
							GTK_PARAM_WRITABLE));
  g_object_class_install_property (gobject_class,
				   PROP_LABEL_XALIGN,
				   g_param_spec_float ("label-xalign",
						       P_("Label xalign"),
						       P_("The horizontal alignment of the label"),
						       0.0,
						       1.0,
						       0.0,
						       GTK_PARAM_READWRITE));
  g_object_class_install_property (gobject_class,
				   PROP_LABEL_YALIGN,
				   g_param_spec_float ("label-yalign",
						       P_("Label yalign"),
						       P_("The vertical alignment of the label"),
						       0.0,
						       1.0,
						       0.5,
						       GTK_PARAM_READWRITE));
  g_object_class_install_property (gobject_class,
                                   PROP_SHADOW,
                                   g_param_spec_enum ("shadow", NULL,
                                                      P_("Deprecated property, use shadow_type instead"),
						      GTK_TYPE_SHADOW_TYPE,
						      GTK_SHADOW_ETCHED_IN,
                                                      GTK_PARAM_READWRITE));
  g_object_class_install_property (gobject_class,
                                   PROP_SHADOW_TYPE,
                                   g_param_spec_enum ("shadow-type",
                                                      P_("Frame shadow"),
                                                      P_("Appearance of the frame border"),
						      GTK_TYPE_SHADOW_TYPE,
						      GTK_SHADOW_ETCHED_IN,
                                                      GTK_PARAM_READWRITE));

  g_object_class_install_property (gobject_class,
                                   PROP_LABEL_WIDGET,
                                   g_param_spec_object ("label-widget",
                                                        P_("Label widget"),
                                                        P_("A widget to display in place of the usual frame label"),
                                                        GTK_TYPE_WIDGET,
                                                        GTK_PARAM_READWRITE));

  widget_class->expose_event = gtk_frame_expose;
  widget_class->size_allocate = gtk_frame_size_allocate;

  container_class->remove = gtk_frame_remove;
  container_class->forall = gtk_frame_forall;

  class->compute_child_allocation = gtk_frame_real_compute_child_allocation;

  g_type_class_add_private (class, sizeof (GtkFramePriv));
}

static void
gtk_frame_buildable_init (GtkBuildableIface *iface)
{
  iface->add_child = gtk_frame_buildable_add_child;
}

static void
gtk_frame_buildable_add_child (GtkBuildable *buildable,
			       GtkBuilder   *builder,
			       GObject      *child,
			       const gchar  *type)
{
  if (type && strcmp (type, "label") == 0)
    gtk_frame_set_label_widget (GTK_FRAME (buildable), GTK_WIDGET (child));
  else if (!type)
    gtk_container_add (GTK_CONTAINER (buildable), GTK_WIDGET (child));
  else
    GTK_BUILDER_WARN_INVALID_CHILD_TYPE (GTK_FRAME (buildable), type);
}

static void
gtk_frame_init (GtkFrame *frame)
{
  GtkFramePriv *priv;

  frame->priv = G_TYPE_INSTANCE_GET_PRIVATE (frame,
                                             GTK_TYPE_FRAME,
                                             GtkFramePriv);
  priv = frame->priv;

  priv->label_widget = NULL;
  priv->shadow_type = GTK_SHADOW_ETCHED_IN;
  priv->label_xalign = 0.0;
  priv->label_yalign = 0.5;
}

static void 
gtk_frame_set_property (GObject         *object,
			guint            prop_id,
			const GValue    *value,
			GParamSpec      *pspec)
{
  GtkFrame *frame = GTK_FRAME (object);
  GtkFramePriv *priv = frame->priv;

  switch (prop_id)
    {
    case PROP_LABEL:
      gtk_frame_set_label (frame, g_value_get_string (value));
      break;
    case PROP_LABEL_XALIGN:
      gtk_frame_set_label_align (frame, g_value_get_float (value), 
				 priv->label_yalign);
      break;
    case PROP_LABEL_YALIGN:
      gtk_frame_set_label_align (frame, priv->label_xalign,
				 g_value_get_float (value));
      break;
    case PROP_SHADOW:
    case PROP_SHADOW_TYPE:
      gtk_frame_set_shadow_type (frame, g_value_get_enum (value));
      break;
    case PROP_LABEL_WIDGET:
      gtk_frame_set_label_widget (frame, g_value_get_object (value));
      break;
    default:      
      G_OBJECT_WARN_INVALID_PROPERTY_ID (object, prop_id, pspec);
      break;
    }
}

static void 
gtk_frame_get_property (GObject         *object,
			guint            prop_id,
			GValue          *value,
			GParamSpec      *pspec)
{
  GtkFrame *frame = GTK_FRAME (object);
  GtkFramePriv *priv = frame->priv;

  switch (prop_id)
    {
    case PROP_LABEL:
      g_value_set_string (value, gtk_frame_get_label (frame));
      break;
    case PROP_LABEL_XALIGN:
      g_value_set_float (value, priv->label_xalign);
      break;
    case PROP_LABEL_YALIGN:
      g_value_set_float (value, priv->label_yalign);
      break;
    case PROP_SHADOW:
    case PROP_SHADOW_TYPE:
      g_value_set_enum (value, priv->shadow_type);
      break;
    case PROP_LABEL_WIDGET:
      g_value_set_object (value,
                          priv->label_widget ?
                          G_OBJECT (priv->label_widget) : NULL);
      break;
    default:
      G_OBJECT_WARN_INVALID_PROPERTY_ID (object, prop_id, pspec);
      break;
    }
}

/**
 * gtk_frame_new:
 * @label: the text to use as the label of the frame
 * 
 * Creates a new #GtkFrame, with optional label @label.
 * If @label is %NULL, the label is omitted.
 * 
 * Return value: a new #GtkFrame widget
 **/
GtkWidget*
gtk_frame_new (const gchar *label)
{
  return g_object_new (GTK_TYPE_FRAME, "label", label, NULL);
}

static void
gtk_frame_remove (GtkContainer *container,
		  GtkWidget    *child)
{
  GtkFrame *frame = GTK_FRAME (container);
  GtkFramePriv *priv = frame->priv;

  if (priv->label_widget == child)
    gtk_frame_set_label_widget (frame, NULL);
  else
    GTK_CONTAINER_CLASS (gtk_frame_parent_class)->remove (container, child);
}

static void
gtk_frame_forall (GtkContainer *container,
		  gboolean      include_internals,
		  GtkCallback   callback,
		  gpointer      callback_data)
{
  GtkBin *bin = GTK_BIN (container);
  GtkFrame *frame = GTK_FRAME (container);
  GtkFramePriv *priv = frame->priv;
  GtkWidget *child;

  child = gtk_bin_get_child (bin);
  if (child)
    (* callback) (child, callback_data);

  if (priv->label_widget)
    (* callback) (priv->label_widget, callback_data);
}

/**
 * gtk_frame_set_label:
 * @frame: a #GtkFrame
 * @label: (allow-none): the text to use as the label of the frame
 *
 * Sets the text of the label. If @label is %NULL,
 * the current label is removed.
 **/
void
gtk_frame_set_label (GtkFrame *frame,
		     const gchar *label)
{
  g_return_if_fail (GTK_IS_FRAME (frame));

  if (!label)
    {
      gtk_frame_set_label_widget (frame, NULL);
    }
  else
    {
      GtkWidget *child = gtk_label_new (label);
      gtk_widget_show (child);

      gtk_frame_set_label_widget (frame, child);
    }
}

/**
 * gtk_frame_get_label:
 * @frame: a #GtkFrame
 * 
 * If the frame's label widget is a #GtkLabel, returns the
 * text in the label widget. (The frame will have a #GtkLabel
 * for the label widget if a non-%NULL argument was passed
 * to gtk_frame_new().)
 * 
 * Return value: the text in the label, or %NULL if there
 *               was no label widget or the lable widget was not
 *               a #GtkLabel. This string is owned by GTK+ and
 *               must not be modified or freed.
 **/
G_CONST_RETURN gchar *
gtk_frame_get_label (GtkFrame *frame)
{
  GtkFramePriv *priv;

  g_return_val_if_fail (GTK_IS_FRAME (frame), NULL);

  priv = frame->priv;

  if (GTK_IS_LABEL (priv->label_widget))
    return gtk_label_get_text (GTK_LABEL (priv->label_widget));
  else
    return NULL;
}

/**
 * gtk_frame_set_label_widget:
 * @frame: a #GtkFrame
 * @label_widget: the new label widget
 * 
 * Sets the label widget for the frame. This is the widget that
 * will appear embedded in the top edge of the frame as a
 * title.
 **/
void
gtk_frame_set_label_widget (GtkFrame  *frame,
			    GtkWidget *label_widget)
{
  GtkFramePriv *priv;
  gboolean need_resize = FALSE;

  g_return_if_fail (GTK_IS_FRAME (frame));
  g_return_if_fail (label_widget == NULL || GTK_IS_WIDGET (label_widget));
  g_return_if_fail (label_widget == NULL || label_widget->parent == NULL);

  priv = frame->priv;

  if (priv->label_widget == label_widget)
    return;

  if (priv->label_widget)
    {
      need_resize = gtk_widget_get_visible (priv->label_widget);
      gtk_widget_unparent (priv->label_widget);
    }

  priv->label_widget = label_widget;

  if (label_widget)
    {
      priv->label_widget = label_widget;
      gtk_widget_set_parent (label_widget, GTK_WIDGET (frame));
      need_resize |= gtk_widget_get_visible (label_widget);
    }

  if (gtk_widget_get_visible (GTK_WIDGET (frame)) && need_resize)
    gtk_widget_queue_resize (GTK_WIDGET (frame));

  g_object_freeze_notify (G_OBJECT (frame));
  g_object_notify (G_OBJECT (frame), "label-widget");
  g_object_notify (G_OBJECT (frame), "label");
  g_object_thaw_notify (G_OBJECT (frame));
}

/**
 * gtk_frame_get_label_widget:
 * @frame: a #GtkFrame
 *
 * Retrieves the label widget for the frame. See
 * gtk_frame_set_label_widget().
 *
 * Return value: the label widget, or %NULL if there is none.
 **/
GtkWidget *
gtk_frame_get_label_widget (GtkFrame *frame)
{
  g_return_val_if_fail (GTK_IS_FRAME (frame), NULL);

  return frame->priv->label_widget;
}

/**
 * gtk_frame_set_label_align:
 * @frame: a #GtkFrame
 * @xalign: The position of the label along the top edge
 *   of the widget. A value of 0.0 represents left alignment;
 *   1.0 represents right alignment.
 * @yalign: The y alignment of the label. A value of 0.0 aligns under 
 *   the frame; 1.0 aligns above the frame. If the values are exactly
 *   0.0 or 1.0 the gap in the frame won't be painted because the label
 *   will be completely above or below the frame.
 * 
 * Sets the alignment of the frame widget's label. The
 * default values for a newly created frame are 0.0 and 0.5.
 **/
void
gtk_frame_set_label_align (GtkFrame *frame,
			   gfloat    xalign,
			   gfloat    yalign)
{
  GtkFramePriv *priv;

  g_return_if_fail (GTK_IS_FRAME (frame));

  priv = frame->priv;

  xalign = CLAMP (xalign, 0.0, 1.0);
  yalign = CLAMP (yalign, 0.0, 1.0);

  g_object_freeze_notify (G_OBJECT (frame));
  if (xalign != priv->label_xalign)
    {
      priv->label_xalign = xalign;
      g_object_notify (G_OBJECT (frame), "label-xalign");
    }

  if (yalign != priv->label_yalign)
    {
      priv->label_yalign = yalign;
      g_object_notify (G_OBJECT (frame), "label-yalign");
    }

  g_object_thaw_notify (G_OBJECT (frame));
  gtk_widget_queue_resize (GTK_WIDGET (frame));
}

/**
 * gtk_frame_get_label_align:
 * @frame: a #GtkFrame
 * @xalign: (allow-none): location to store X alignment of frame's label, or %NULL
 * @yalign: (allow-none): location to store X alignment of frame's label, or %NULL
 * 
 * Retrieves the X and Y alignment of the frame's label. See
 * gtk_frame_set_label_align().
 **/
void
gtk_frame_get_label_align (GtkFrame *frame,
		           gfloat   *xalign,
			   gfloat   *yalign)
{
  GtkFramePriv *priv;

  g_return_if_fail (GTK_IS_FRAME (frame));

  priv = frame->priv;

  if (xalign)
    *xalign = priv->label_xalign;
  if (yalign)
    *yalign = priv->label_yalign;
}

/**
 * gtk_frame_set_shadow_type:
 * @frame: a #GtkFrame
 * @type: the new #GtkShadowType
 * 
 * Sets the shadow type for @frame.
 **/
void
gtk_frame_set_shadow_type (GtkFrame      *frame,
			   GtkShadowType  type)
{
  GtkFramePriv *priv;
  GtkWidget *widget;

  g_return_if_fail (GTK_IS_FRAME (frame));

  priv = frame->priv;

  if ((GtkShadowType) priv->shadow_type != type)
    {
      widget = GTK_WIDGET (frame);
      priv->shadow_type = type;
      g_object_notify (G_OBJECT (frame), "shadow-type");

      if (gtk_widget_is_drawable (widget))
	{
	  gtk_widget_queue_draw (widget);
	}
      
      gtk_widget_queue_resize (widget);
    }
}

/**
 * gtk_frame_get_shadow_type:
 * @frame: a #GtkFrame
 *
 * Retrieves the shadow type of the frame. See
 * gtk_frame_set_shadow_type().
 *
 * Return value: the current shadow type of the frame.
 **/
GtkShadowType
gtk_frame_get_shadow_type (GtkFrame *frame)
{
  g_return_val_if_fail (GTK_IS_FRAME (frame), GTK_SHADOW_ETCHED_IN);

  return frame->priv->shadow_type;
}

static void
gtk_frame_paint (GtkWidget    *widget,
		 GdkRectangle *area)
{
  GtkFrame *frame;
  GtkFramePriv *priv;
  gint x, y, width, height;

  if (gtk_widget_is_drawable (widget))
    {
      frame = GTK_FRAME (widget);
      priv = frame->priv;

      x = priv->child_allocation.x - widget->style->xthickness;
      y = priv->child_allocation.y - widget->style->ythickness;
      width = priv->child_allocation.width + 2 * widget->style->xthickness;
      height =  priv->child_allocation.height + 2 * widget->style->ythickness;

      if (priv->label_widget)
	{
	  gfloat xalign;
	  gint height_extra;
	  gint x2;

	  if (gtk_widget_get_direction (widget) == GTK_TEXT_DIR_LTR)
	    xalign = priv->label_xalign;
	  else
	    xalign = 1 - priv->label_xalign;

	  height_extra = MAX (0, priv->label_allocation.height - widget->style->ythickness)
	    - priv->label_yalign * priv->label_allocation.height;
	  y -= height_extra;
	  height += height_extra;
	  
	  x2 = widget->style->xthickness + (priv->child_allocation.width - priv->label_allocation.width - 2 * LABEL_PAD - 2 * LABEL_SIDE_PAD) * xalign + LABEL_SIDE_PAD;
	  
	  /* If the label is completely over or under the frame we can omit the gap */
	  if (priv->label_yalign == 0.0 || priv->label_yalign == 1.0)
	    gtk_paint_shadow (widget->style, widget->window,
			      widget->state, priv->shadow_type,
			      area, widget, "frame",
			      x, y, width, height);
	  else
	    gtk_paint_shadow_gap (widget->style, widget->window,
				  widget->state, priv->shadow_type,
				  area, widget, "frame",
				  x, y, width, height,
				  GTK_POS_TOP,
				  x2, priv->label_allocation.width + 2 * LABEL_PAD);
	}
       else
	 gtk_paint_shadow (widget->style, widget->window,
			   widget->state, priv->shadow_type,
			   area, widget, "frame",
			   x, y, width, height);
    }
}

static gboolean
gtk_frame_expose (GtkWidget      *widget,
		  GdkEventExpose *event)
{
  if (gtk_widget_is_drawable (widget))
    {
      gtk_frame_paint (widget, &event->area);

      GTK_WIDGET_CLASS (gtk_frame_parent_class)->expose_event (widget, event);
    }

  return FALSE;
}

static void
gtk_frame_size_allocate (GtkWidget     *widget,
			 GtkAllocation *allocation)
{
  GtkFrame *frame = GTK_FRAME (widget);
  GtkFramePriv *priv = frame->priv;
  GtkBin *bin = GTK_BIN (widget);
  GtkAllocation new_allocation;
  GtkWidget *child;

  widget->allocation = *allocation;

  gtk_frame_compute_child_allocation (frame, &new_allocation);
  
  /* If the child allocation changed, that means that the frame is drawn
   * in a new place, so we must redraw the entire widget.
   */
  if (gtk_widget_get_mapped (widget)
#if 0
      &&
      (new_allocation.x != priv->child_allocation.x ||
       new_allocation.y != priv->child_allocation.y ||
       new_allocation.width != priv->child_allocation.width ||
       new_allocation.height != priv->child_allocation.height)
#endif
     )
    gdk_window_invalidate_rect (widget->window, &widget->allocation, FALSE);

  child = gtk_bin_get_child (bin);
  if (child && gtk_widget_get_visible (child))
    gtk_widget_size_allocate (child, &new_allocation);

  priv->child_allocation = new_allocation;

  if (priv->label_widget && gtk_widget_get_visible (priv->label_widget))
    {
      gint nat_width, width, height;
      gfloat xalign;

      if (gtk_widget_get_direction (widget) == GTK_TEXT_DIR_LTR)
	xalign = priv->label_xalign;
      else
	xalign = 1 - priv->label_xalign;

      gtk_size_request_get_width (GTK_SIZE_REQUEST (priv->label_widget), NULL, &nat_width);
      width = new_allocation.width - 2 * LABEL_PAD - 2 * LABEL_SIDE_PAD;
      width = MIN (width, nat_width);

      gtk_size_request_get_height_for_width (GTK_SIZE_REQUEST (priv->label_widget), width,
					     &height, NULL);


      priv->label_allocation.x = priv->child_allocation.x + LABEL_SIDE_PAD +
	(new_allocation.width - width - 2 * LABEL_PAD - 2 * LABEL_SIDE_PAD) * xalign + LABEL_PAD;

      priv->label_allocation.width = width;


      priv->label_allocation.y = priv->child_allocation.y - MAX (height, widget->style->ythickness);
      priv->label_allocation.height = height;

      gtk_widget_size_allocate (priv->label_widget, &priv->label_allocation);
    }
}

static void
gtk_frame_compute_child_allocation (GtkFrame      *frame,
				    GtkAllocation *child_allocation)
{
  g_return_if_fail (GTK_IS_FRAME (frame));
  g_return_if_fail (child_allocation != NULL);

  GTK_FRAME_GET_CLASS (frame)->compute_child_allocation (frame, child_allocation);
}

static void
gtk_frame_real_compute_child_allocation (GtkFrame      *frame,
					 GtkAllocation *child_allocation)
{
  GtkFramePriv *priv = frame->priv;
  GtkWidget *widget = GTK_WIDGET (frame);
  GtkAllocation *allocation = &widget->allocation;
  gint top_margin;
  guint border_width;

  border_width = gtk_container_get_border_width (GTK_CONTAINER (frame));

  if (priv->label_widget)
    {
      gint nat_width, width, height;

      gtk_size_request_get_width (GTK_SIZE_REQUEST (priv->label_widget), NULL, &nat_width);

      width = widget->allocation.width;
      width -= 2 * LABEL_PAD + 2 * LABEL_SIDE_PAD;
      width -= (border_width + GTK_WIDGET (widget)->style->xthickness) * 2;

      width = MIN (width, nat_width);

      gtk_size_request_get_height_for_width (GTK_SIZE_REQUEST (priv->label_widget), width,
					     &height, NULL);

      top_margin = MAX (height, widget->style->ythickness);
    }
  else
    top_margin = widget->style->ythickness;
  
  child_allocation->x = border_width + widget->style->xthickness;
  child_allocation->width = MAX(1, (gint)allocation->width - child_allocation->x * 2);
  
  child_allocation->y = border_width + top_margin;
  child_allocation->height = MAX (1, ((gint)allocation->height - child_allocation->y -
				      border_width -
				      (gint)widget->style->ythickness));
  
  child_allocation->x += allocation->x;
  child_allocation->y += allocation->y;
}

static void
gtk_frame_get_size (GtkSizeRequest *request,
		    GtkOrientation  orientation,
		    gint           *minimum_size,
		    gint           *natural_size)
{
  GtkWidget *widget = GTK_WIDGET (request);
  GtkWidget *child;
  GtkFrame *frame = GTK_FRAME (widget);
  GtkFramePriv *priv = frame->priv;
  GtkBin *bin = GTK_BIN (widget);
  gint child_min, child_nat;
  gint minimum, natural;
  guint border_width;

  if (priv->label_widget && gtk_widget_get_visible (priv->label_widget))
    {
      if (orientation == GTK_ORIENTATION_HORIZONTAL)
        {
          gtk_size_request_get_width (GTK_SIZE_REQUEST (priv->label_widget),
				      &child_min, &child_nat);
          minimum = child_min + 2 * LABEL_PAD + 2 * LABEL_SIDE_PAD;
          natural = child_nat + 2 * LABEL_PAD + 2 * LABEL_SIDE_PAD;
        }
      else
        {
          gtk_size_request_get_height (GTK_SIZE_REQUEST (priv->label_widget),
				       &child_min, &child_nat);
          minimum = MAX (0, child_min - widget->style->ythickness);
          natural = MAX (0, child_nat - widget->style->ythickness);
        }
    }
  else
    {
      minimum = 0;
      natural = 0;
    }

  child = gtk_bin_get_child (bin);
  if (child && gtk_widget_get_visible (child))
    {
      if (orientation == GTK_ORIENTATION_HORIZONTAL)
        {
          gtk_size_request_get_width (GTK_SIZE_REQUEST (child),
				      &child_min, &child_nat);
          minimum = MAX (minimum, child_min);
          natural = MAX (natural, child_nat);
        }
      else
        {
          gtk_size_request_get_height (GTK_SIZE_REQUEST (child),
				       &child_min, &child_nat);
          minimum += child_min;
          natural += child_nat;
        }
    }

  border_width = gtk_container_get_border_width (GTK_CONTAINER (widget));

  if (orientation == GTK_ORIENTATION_HORIZONTAL)
    {
      minimum += (border_width + GTK_WIDGET (widget)->style->xthickness) * 2;
      natural += (border_width + GTK_WIDGET (widget)->style->xthickness) * 2;
    }
  else
    {
      minimum += (border_width + GTK_WIDGET (widget)->style->ythickness) * 2;
      natural += (border_width + GTK_WIDGET (widget)->style->ythickness) * 2;
    }

 if (minimum_size)
    *minimum_size = minimum;

  if (natural_size)
    *natural_size = natural;
}

static void
gtk_frame_get_width (GtkSizeRequest *widget,
		     gint           *minimum_size,
		     gint           *natural_size)
{
  gtk_frame_get_size (widget, GTK_ORIENTATION_HORIZONTAL, minimum_size, natural_size);
}

static void
gtk_frame_get_height (GtkSizeRequest *widget,
		      gint           *minimum_size,
		      gint           *natural_size)
{
  gtk_frame_get_size (widget, GTK_ORIENTATION_VERTICAL, minimum_size, natural_size);
}


static void
gtk_frame_get_height_for_width (GtkSizeRequest *request,
				gint            width,
				gint           *minimum_height,
				gint           *natural_height)
{
  GtkWidget *widget = GTK_WIDGET (request);
  GtkWidget *child;
  GtkFrame *frame = GTK_FRAME (widget);
  GtkFramePriv *priv = frame->priv;
  GtkBin *bin = GTK_BIN (widget);
  gint child_min, child_nat, label_width;
  gint minimum, natural;
  guint border_width;

  border_width = gtk_container_get_border_width (GTK_CONTAINER (widget));
  minimum      = (border_width + GTK_WIDGET (widget)->style->ythickness) * 2;
  natural      = (border_width + GTK_WIDGET (widget)->style->ythickness) * 2;

  width -= (border_width + GTK_WIDGET (widget)->style->xthickness) * 2;
  label_width = width - 2 * LABEL_PAD + 2 * LABEL_SIDE_PAD;

  if (priv->label_widget && gtk_widget_get_visible (priv->label_widget))
    {
      gtk_size_request_get_height_for_width (GTK_SIZE_REQUEST (priv->label_widget),
					     label_width, &child_min, &child_nat);
      minimum += child_min;
      natural += child_nat;
    }

  child = gtk_bin_get_child (bin);
  if (child && gtk_widget_get_visible (child))
    {
<<<<<<< HEAD
      gtk_size_request_get_height_for_width (GTK_SIZE_REQUEST (priv->label_widget),
=======
      gtk_size_request_get_height_for_width (GTK_SIZE_REQUEST (child),
>>>>>>> 9ddef236
					     width, &child_min, &child_nat);
      minimum += child_min;
      natural += child_nat;
    }

 if (minimum_height)
    *minimum_height = minimum;

  if (natural_height)
    *natural_height = natural;
}

static void
gtk_frame_get_width_for_height (GtkSizeRequest *widget,
				gint       height,
				gint      *minimum_width,
				gint      *natural_width)
{
  gtk_size_request_get_width (widget, minimum_width, natural_width);
}

static void
gtk_frame_size_request_init (GtkSizeRequestIface *iface)
{
  iface->get_width            = gtk_frame_get_width;
  iface->get_height           = gtk_frame_get_height;
  iface->get_height_for_width = gtk_frame_get_height_for_width;
  iface->get_width_for_height = gtk_frame_get_width_for_height;
}<|MERGE_RESOLUTION|>--- conflicted
+++ resolved
@@ -905,11 +905,7 @@
   child = gtk_bin_get_child (bin);
   if (child && gtk_widget_get_visible (child))
     {
-<<<<<<< HEAD
-      gtk_size_request_get_height_for_width (GTK_SIZE_REQUEST (priv->label_widget),
-=======
       gtk_size_request_get_height_for_width (GTK_SIZE_REQUEST (child),
->>>>>>> 9ddef236
 					     width, &child_min, &child_nat);
       minimum += child_min;
       natural += child_nat;
